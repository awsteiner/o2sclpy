<<<<<<< HEAD
import math
import os
=======
#  -------------------------------------------------------------------
#  
#  Copyright (C) 2006-2019, Andrew W. Steiner
#  
#  This file is part of O2sclpy.
#  
#  O2sclpy is free software; you can redistribute it and/or modify
#  it under the terms of the GNU General Public License as published by
#  the Free Software Foundation; either version 3 of the License, or
#  (at your option) any later version.
#  
#  O2sclpy is distributed in the hope that it will be useful,
#  but WITHOUT ANY WARRANTY; without even the implied warranty of
#  MERCHANTABILITY or FITNESS FOR A PARTICULAR PURPOSE.  See the
#  GNU General Public License for more details.
#  
#  You should have received a copy of the GNU General Public License
#  along with O2sclpy. If not, see <http://www.gnu.org/licenses/>.
#  
#  -------------------------------------------------------------------
#

>>>>>>> 5518b577
import sys
import ctypes
import numpy

# For wrapping help text
import textwrap

# For code.interact() in 'python' command
import code 

# For rectangles
import matplotlib.patches as patches

from o2sclpy.doc_data import cmaps, new_cmaps, base_list
from o2sclpy.doc_data import extra_types, extra_list, param_list
from o2sclpy.doc_data import yt_param_list
from o2sclpy.utils import force_bytes, default_plot, get_str_array
from o2sclpy.plot_base import plot_base

class o2graph_plotter(plot_base):
    """
    A plotting class for the o2graph script. This class is a child of the
    :py:class:`o2sclpy.plot_base` class.

    This class is not necessarily intended to be instantiated by the 
    end user. 

    yt-related todo list:
     
    - Simplify this class somehow to make the source file smaller,
      possibly by separating out the yt part or moving the o2scl
      integration somewhere else
    - Make yt_scatter.scr work
    - Finish setting up -set yt_resolution so it parses the
      two numerical values
    - Move yt-axis to a command so that we can place the
      axis at an arbitrary location in either coordinate system.
      This would also allow removing all the yt_axis parameters.
    - Create a list of yt objects so that we can manipulate them
      in the middle of an animation
    - Figure out how to place 2d plot elements on top of the render
    - Figure out how to allow user to specify focus and position in
      both coordinate systems
    - Create yt-box command for BoxSource
    - More yt-path options
    - Create yt-surface
    - Anti-aliasing the axis would be nice
    
    """

    yt_scene=0
    """ 
    The yt scene object
    """
    yt_created_scene=False
    """
    If true, then the yt scene object has been created
    """
    yt_camera=0
    """ 
    The yt camera object
    """
    yt_created_camera=False
    """
    If true, then the yt camera object has been created
    """

    def yt_create_scene(self):
        """
        Create the yt scene object and set yt_created_scene to True
        """
        from yt.visualization.volume_rendering.api import Scene
        print('o2graph_plotter:yt_create_scene(): Creating scene.')
        self.yt_scene=Scene()
        self.yt_created_scene=True
        
    def yt_create_camera(self,ds):
        """
        Create the yt camera object using the class variables
        ``yt_resolution``, ``yt_position``, and ``yt_focus``, with a
        camera width based on the domain width of ``ds``.
        """
        print('o2graph_plotter:yt_create_camera(): Creating camera.')
        self.yt_camera=self.yt_scene.add_camera()
        self.yt_camera.resolution=self.yt_resolution
        self.yt_camera.width=1.5*ds.domain_width[0]
        self.yt_camera.position=self.yt_position
        self.yt_camera.focus=self.yt_focus
        self.yt_camera.north_vector=[0.0,0.0,1.0]
        self.yt_camera.switch_orientation()
        self.yt_created_camera=True
    
    def yt_text_to_points(self,veco,vecx,vecy,text,alpha=0.5,font=20,
                          show=False):
        """
        Take two 3D vectors x ('vecx' and 'vecy'), and a string of text
        ('text'), and return a numpy array of shape (6,npoints) which has
        entries (x,y,z,r,g,b). The values r, g,
        and b are between 0 and 1.
        """
        fig, axes = plot.subplots()
        plot.rc('text',usetex=True)
        axes.text(0.5,0.5,text,fontsize=font,ha='center',va='center')
        plot.axis('off')
        fig.canvas.draw()
        if show:
            plot.show()
        X=numpy.array(fig.canvas.renderer._renderer)
        Y=[]
        Y2=[]
        for i in range(0,480):
            for j in range(0,640):
                if X[i,j,0]!=255 or X[i,j,1]!=255 or X[i,j,2]!=255:
                    xold=(i-240)/240.0
                    yold=(j-320)/320.0
                    vecnew=[veco[0]-vecy[0]*xold+vecx[0]*yold,
                            veco[1]-vecy[1]*xold+vecx[1]*yold,
                            veco[2]-vecy[2]*xold+vecx[2]*yold]
                    Y.append([vecnew[0],vecnew[1],vecnew[2]])
                    Y2.append([1.0-X[i,j,0]/255.0,1.0-X[i,j,1]/255.0,
                               1.0-X[i,j,2]/255.0,alpha])
        return(numpy.array(Y),numpy.array(Y2))

    def yt_text_to_scene(self,loc,text,scale=0.6,
                         keyname='o2graph_text'):
        """
        At location 'loc' put text 'text' into the scene using
        specified scale parameter and keyname.
        """
        
        # Imports
        from yt.visualization.volume_rendering.api \
            import PointSource
        
        # Construct orientation vectors
        view_y=self.yt_camera.north_vector
        view_x=-numpy.cross(view_y,self.yt_camera.focus-
                         self.yt_camera.position)
        # Normalize view_x and view_y
        view_x=view_x/numpy.sqrt(view_x[0]**2+view_x[1]**2+view_x[2]**2)
        view_y=view_y/numpy.sqrt(view_y[0]**2+view_y[1]**2+view_y[2]**2)
    
        # Choose scale
        view_x=view_x*scale
        view_y=view_y*scale
        
        # Convert text to points
        (Y,Y2)=self.yt_text_to_points(loc,view_x,view_y,text)
    
        # Add the point source
        points_xalabels=PointSource(Y,colors=Y2)
        self.yt_scene.add_source(points_xalabels,keyname=keyname)

    def yt_plot_axis(self,color=[1.0,1.0,1.0,0.5]):

        print('o2graph_plotter:yt_plot_axis(): Adding axis.')
        
        # Imports
        from yt.visualization.volume_rendering.api \
            import PointSource, LineSource
        
        # Point at origin
        vertex_origin=numpy.array([[0.0,0.0,0.0]])
        color_origin=numpy.array([color])
        points=PointSource(vertex_origin,colors=color_origin,radii=3)
        self.yt_scene.add_source(points,keyname='o2graph_origin')
    
        # Axis lines
        vertices_axis=numpy.array([[[0.0,0.0,0.0],[1.0,0.0,0.0]],
                                [[0.0,0.0,0.0],[0.0,1.0,0.0]],
                                [[0.0,0.0,0.0],[0.0,0.0,1.0]]])
        colors_axis=numpy.array([color,color,color])
        axis=LineSource(vertices_axis,colors_axis)
        self.yt_scene.add_source(axis,keyname='o2graph_axis_lines')
        
        # Arrow heads
        list2=[]
        clist2=[]
        for theta in range(0,20):
            for z in range(0,10):
                xloc=1.0-z/200.0
                r=z/800.0
                yloc=r*math.cos(theta/10.0*math.pi)
                zloc=r*math.sin(theta/10.0*math.pi)
                list2.append([[1,0,0],[xloc,yloc,zloc]])
                yloc=1.0-z/200.0
                r=z/800.0
                xloc=r*math.cos(theta/10.0*math.pi)
                zloc=r*math.sin(theta/10.0*math.pi)
                list2.append([[0,1,0],[xloc,yloc,zloc]])
                zloc=1.0-z/200.0
                r=z/800.0
                xloc=r*math.cos(theta/10.0*math.pi)
                yloc=r*math.sin(theta/10.0*math.pi)
                list2.append([[0,0,1],[xloc,yloc,zloc]])
                clist2.append(color)
                clist2.append(color)
                clist2.append(color)
        points_aheads2=LineSource(numpy.array(list2),numpy.array(clist2))
        self.yt_scene.add_source(points_aheads2,keyname='o2graph_axis_arrows')
        
    def check_backend(self):
        """
        For yt, check that we're using the Agg backend.
        """
        import matplotlib
        if (matplotlib.get_backend()!='Agg' and 
            matplotlib.get_backend()!='agg'):
            print('yt integration only works with Agg.')
            print('Current backend is',matplotlib.get_backend())
            return
    
    def set_wrapper(self,o2scl_hdf,amp,args):
        """
        Wrapper for :py:func:`o2sclpy.plot_base.set` which sets
        plot-related parameters and sends other parameters to
        ``acol_manager``
        """

        match=False
        for line in param_list:
            if args[0]==line[0]:
                match=True
                
        for line in yt_param_list:
            if args[0]==line[0]:
                match=True
                
        if match==True:
            self.set(args[0],args[1])

        # If we're modifying the verbose parameter, then make
        # sure both the o2graph and the acol version match. Otherwise,
        # if it's only an o2graph parameter, then just return.
        if (match==True and 
            force_bytes(args[0])!=b'verbose'):
            return
        
        str_args='-set'
        size_type=ctypes.c_int * (len(args)+1)
        sizes=size_type()
        sizes[0]=len('set')+1
            
        for i in range(0,len(args)):
            str_args=str_args+args[i]
            sizes[i+1]=len(args[i])
        ccp=ctypes.c_char_p(force_bytes(str_args))
    
        parse_fn=o2scl_hdf.o2scl_acol_parse
        parse_fn.argtypes=[ctypes.c_void_p,ctypes.c_int,
                           size_type,ctypes.c_char_p]
            
        parse_fn(amp,len(args)+1,sizes,ccp)

    def get_wrapper(self,o2scl_hdf,amp,args):
        """
        Wrapper for :py:func:`o2sclpy.plot_base.get` which
        gets plot-related parameters and gets other parameters
        from ``acol_manager``
        """
        match=False
        for line in param_list:
            if args[0]==line[0]:
                match=True

        for line in yt_param_list:
            if args[0]==line[0]:
                match=True
                
        if match==True:
            
            self.get(args[0])
                            
        else:
                        
            str_args='-get'
            size_type=ctypes.c_int * (len(args)+1)
            sizes=size_type()
            sizes[0]=len('get')+1
        
            for i in range(0,len(args)):
                str_args=str_args+args[i]
                sizes[i+1]=len(args[i])
            ccp=ctypes.c_char_p(force_bytes(str_args))
        
            parse_fn=o2scl_hdf.o2scl_acol_parse
            parse_fn.argtypes=[ctypes.c_void_p,ctypes.c_int,
                              size_type,ctypes.c_char_p]
        
            parse_fn(amp,len(args)+1,sizes,ccp)

    def gen(self,o2scl_hdf,amp,cmd_name,args):
        """
        Run a general ``acol`` command named ``cmd_name`` with arguments
        stored in ``args``.
        """

        str_args='-'+cmd_name
        size_type=ctypes.c_int * (len(args)+1)
        sizes=size_type()
        sizes[0]=len(cmd_name)+1
        
        for i in range(0,len(args)):
            str_args=str_args+args[i]
            sizes[i+1]=len(args[i])
        ccp=ctypes.c_char_p(force_bytes(str_args))

        parse_fn=o2scl_hdf.o2scl_acol_parse
        parse_fn.argtypes=[ctypes.c_void_p,ctypes.c_int,
                           size_type,ctypes.c_char_p]
        
        parse_fn(amp,len(args)+1,sizes,ccp)

    def get_type(self,o2scl_hdf,amp):
        """
        Get the current O\ :sub:`2`\ scl object type
        """
        
        int_ptr=ctypes.POINTER(ctypes.c_int)
        char_ptr=ctypes.POINTER(ctypes.c_char)
        char_ptr_ptr=ctypes.POINTER(char_ptr)
        
        # Set up wrapper for type function
        type_fn=o2scl_hdf.o2scl_acol_get_type
        type_fn.argtypes=[ctypes.c_void_p,int_ptr,char_ptr_ptr]
        
        # Get current type
        it=ctypes.c_int(0)
        type_ptr=char_ptr()
        type_fn(amp,ctypes.byref(it),ctypes.byref(type_ptr))
                
        curr_type=b''
        for i in range(0,it.value):
            curr_type=curr_type+type_ptr[i]
                        
        return curr_type
        
    def den_plot(self,o2scl_hdf,amp,args):
        """
        Density plot from a ``table3d``, ``hist_2d`` ``tensor_grid``,
        ``tensor``, ``tensor<int>`` or ``tensor<size_t>`` object
        """

        int_ptr=ctypes.POINTER(ctypes.c_int)
        double_ptr=ctypes.POINTER(ctypes.c_double)
        char_ptr=ctypes.POINTER(ctypes.c_char)
        double_ptr_ptr=ctypes.POINTER(double_ptr)
        char_ptr_ptr=ctypes.POINTER(char_ptr)

        # Set up wrapper for type function
        type_fn=o2scl_hdf.o2scl_acol_get_type
        type_fn.argtypes=[ctypes.c_void_p,int_ptr,char_ptr_ptr]

        # Get current type
        it=ctypes.c_int(0)
        type_ptr=char_ptr()
        type_fn(amp,ctypes.byref(it),ctypes.byref(type_ptr))
        kwstring=''
                
        curr_type=b''
        for i in range(0,it.value):
            curr_type=curr_type+type_ptr[i]

        # Handle tensor and table3d types
        if (curr_type==b'tensor' or curr_type==b'tensor<size_t>' or
            curr_type==b'tensor_grid' or curr_type==b'tensor<int>' or
            curr_type==b'table3d'):

            # If the object is a tensor, convert to a table3d
            # object before plotting
            if curr_type!=b'table3d':
                index1=0
                index2=1
                if len(args)==1:
                    kwstring=args[0]
                if len(args)>=2:
                    index1=int(args[0])
                    index2=int(args[1])
                if len(args)>=3:
                    kwstring=args[2]
                if index1+index2!=1 and index1*index2!=0:
                    print('Indices must be "0 1" or "1 0" in',
                          'in den-plot.')
                    return
                    
                conv_fn=o2scl_hdf.o2scl_acol_tensor_to_table3d
                conv_fn.argtypes=[ctypes.c_void_p,ctypes.c_int,ctypes.c_int]
                conv_fn.restype=ctypes.c_int
                
                conv_ret=conv_fn(amp,index1,index2)
                if conv_ret!=0:
                    print('Automatic conversion to table3d failed.')
                    return
                slice_name="tensor"
            else:
                slice_name=args[0]
                if len(args)>=2:
                    kwstring=args[1]

            # Now that we are guaranteed to have a table3d
            # object to use, use that to create the density
            # plot
            get_fn=o2scl_hdf.o2scl_acol_get_slice
            get_fn.argtypes=[ctypes.c_void_p,ctypes.c_char_p,
                             int_ptr,double_ptr_ptr,
                             int_ptr,double_ptr_ptr,double_ptr_ptr]

            slice=ctypes.c_char_p(force_bytes(slice_name))
            nx=ctypes.c_int(0)
            ptrx=double_ptr()
            ny=ctypes.c_int(0)
            ptry=double_ptr()
            ptrs=double_ptr()
            get_fn(amp,slice,ctypes.byref(nx),ctypes.byref(ptrx),
                   ctypes.byref(ny),ctypes.byref(ptry),
                   ctypes.byref(ptrs))

            xgrid=[ptrx[i] for i in range(0,nx.value)]
            ygrid=[ptry[i] for i in range(0,ny.value)]
            stemp=[ptrs[i] for i in range(0,nx.value*ny.value)]
            stemp2=numpy.array(stemp)
            sl=stemp2.reshape(nx.value,ny.value)
            sl=sl.transpose()

            # If logz was specified, then manually apply the
            # log to the data. Alternatively, we should consider
            # using 'LogNorm' here, as suggested in
            
            #https://stackoverflow.com/questions/2546475/
            #how-can-i-draw-a-log-normalized-imshow-plot-
            #with-a-colorbar-representing-the-raw
            
            if self.logz==True:
                fail_found=False
                for i in range(0,ny.value):
                    for j in range(0,nx.value):
                        if sl[i][j]>0.0:
                            sl[i][j]=math.log10(sl[i][j])
                        else:
                            if fail_found==False:
                                print('Failed to take log of',sl[i][j],
                                      'at (i,j)=(',j,',',i,') or (',
                                      xgrid[j],',',ygrid[i],
                                      '). Setting point to zero and',
                                      'suppressing future warnings.')
                            fail_found=True
                            sl[i][j]=0.0
                                
            if self.logx==True:
                xgrid=[math.log(ptrx[i],10) for i in
                       range(0,nx.value)]
            if self.logy==True:
                ygrid=[math.log(ptry[i],10) for i in
                       range(0,ny.value)]

            # If the z range was specified, truncate all values
            # outside that range (this truncation is done after
            # the application of the log above)
            if self.zset==True:
                for i in range(0,ny.value):
                    for j in range(0,nx.value):
                        if sl[i][j]>self.zhi:
                            sl[i][j]=self.zhi
                        elif sl[i][j]<self.zlo:
                            sl[i][j]=self.zlo

            if self.canvas_flag==False:
                self.canvas()

            diffs_x=[xgrid[i+1]-xgrid[i] for i in range(0,len(xgrid)-1)]
            mean_x=numpy.mean(diffs_x)
            std_x=numpy.std(diffs_x)
            diffs_y=[ygrid[i+1]-ygrid[i] for i in range(0,len(ygrid)-1)]
            mean_y=numpy.mean(diffs_y)
            std_y=numpy.std(diffs_y)
            
            if std_x/mean_x>1.0e-4 or std_x/mean_x>1.0e-4:
                print('Warning in o2graph::o2graph_plotter::den_plot():')
                print('  Nonlinearity of x or y grid is greater than '+
                      '10^{-4}.')
                print('  Value of std(diff_x)/mean(diff_x): %7.6e .' %
                      (std_x/mean_x))
                print('  Value of std(diff_y)/mean(diff_y): %7.6e .' %
                      (std_y/mean_y))
                print('  The density plot may not be properly scaled.')
                
            extent1=xgrid[0]-(xgrid[1]-xgrid[0])/2
            extent2=xgrid[nx.value-1]+(xgrid[nx.value-1]-
                                       xgrid[nx.value-2])/2
            extent3=ygrid[0]-(ygrid[1]-ygrid[0])/2
            extent4=ygrid[ny.value-1]+(ygrid[ny.value-1]-
                                       ygrid[ny.value-2])/2
                        
            if len(kwstring)==0:
                self.last_image=self.axes.imshow(sl,interpolation='nearest',
                                    origin='lower',extent=[extent1,extent2,
                                                           extent3,extent4],
                                    aspect='auto')
            else:
                self.last_image=self.axes.imshow(sl,interpolation='nearest',
                                    origin='lower',extent=[extent1,extent2,
                                                           extent3,extent4],
                                    aspect='auto',**string_to_dict(kwstring))

            # The color bar is added later below...

            # End of section for tensor types and table3d
        elif curr_type==b'hist_2d':

            get_fn=o2scl_hdf.o2scl_acol_get_hist_2d
            get_fn.argtypes=[ctypes.c_void_p,int_ptr,double_ptr_ptr,
                             int_ptr,double_ptr_ptr,double_ptr_ptr]

            nx=ctypes.c_int(0)
            ptrx=double_ptr()
            ny=ctypes.c_int(0)
            ptry=double_ptr()
            ptrs=double_ptr()
            get_fn(amp,ctypes.byref(nx),ctypes.byref(ptrx),
                   ctypes.byref(ny),ctypes.byref(ptry),
                   ctypes.byref(ptrs))

            xgrid=[ptrx[i] for i in range(0,nx.value)]
            ygrid=[ptry[i] for i in range(0,ny.value)]
            stemp=[ptrs[i] for i in range(0,nx.value*ny.value)]
            stemp2=numpy.array(stemp)
            sl=stemp2.reshape(nx.value,ny.value)
            sl=sl.transpose()

            if self.logx==True:
                xgrid=[math.log(ptrx[i],10) for i in
                       range(0,nx.value)]
            if self.logy==True:
                ygrid=[math.log(ptry[i],10) for i in
                       range(0,ny.value)]

            if self.zset==True:
                for i in range(0,ny.value):
                    for j in range(0,nx.value):
                        if sl[i][j]>self.zhi:
                            sl[i][j]=self.zhi
                        elif sl[i][j]<self.zlo:
                            sl[i][j]=self.zlo
                            
            if self.logz==True:
                for i in range(0,ny.value):
                    for j in range(0,nx.value):
                        sl[i][j]=math.log10(sl[i][j])
                        
            if self.canvas_flag==False:
                self.canvas()

            extent1=xgrid[0]-(xgrid[1]-xgrid[0])/2
            extent2=xgrid[nx.value-1]+(xgrid[nx.value-1]-
                                       xgrid[nx.value-2])/2
            extent3=ygrid[0]-(ygrid[1]-ygrid[0])/2
            extent4=ygrid[ny.value-1]+(ygrid[ny.value-1]-
                                       ygrid[ny.value-2])/2
                        
            if len(args)<1:
                self.last_image=self.axes.imshow(sl,interpolation='nearest',
                            origin='lower',extent=[extent1,extent2,
                                                   extent3,extent4],
                            aspect='auto')
            else:
                self.last_image=self.axes.imshow(sl,interpolation='nearest',
                            origin='lower',extent=[extent1,extent2,
                                                   extent3,extent4],
                            aspect='auto',**string_to_dict(args[0]))

            # The color bar is added later below...

            # End of section for type hist_2d
        else:
            print("Command 'den-plot' not supported for type",
                  curr_type,".")
            return

        if self.colbar==True:
            cbar=self.fig.colorbar(self.last_image,ax=self.axes)
            cbar.ax.tick_params(labelsize=self.font*0.8)

    def plot(self,o2scl_hdf,amp,args):
        """
        Plot a two-dimensional set of data
        """

        # Useful pointer types
        double_ptr=ctypes.POINTER(ctypes.c_double)
        char_ptr=ctypes.POINTER(ctypes.c_char)
        double_ptr_ptr=ctypes.POINTER(double_ptr)
        char_ptr_ptr=ctypes.POINTER(char_ptr)
        int_ptr=ctypes.POINTER(ctypes.c_int)
        
        # Set up wrapper for type function
        type_fn=o2scl_hdf.o2scl_acol_get_type
        type_fn.argtypes=[ctypes.c_void_p,int_ptr,char_ptr_ptr]

        # Get current type
        it=ctypes.c_int(0)
        type_ptr=char_ptr()
        type_fn(amp,ctypes.byref(it),ctypes.byref(type_ptr))
                
        curr_type=b''
        for i in range(0,it.value):
            curr_type=curr_type+type_ptr[i]
                        
        if curr_type==b'table':
                            
            failed=False

            get_fn=o2scl_hdf.o2scl_acol_get_column
            get_fn.argtypes=[ctypes.c_void_p,ctypes.c_char_p,
                             int_ptr,double_ptr_ptr]
            get_fn.restype=ctypes.c_int

            colx=ctypes.c_char_p(force_bytes(args[0]))
            idx=ctypes.c_int(0)
            ptrx=double_ptr()
            get_ret=get_fn(amp,colx,ctypes.byref(idx),ctypes.byref(ptrx))
            if get_ret!=0:
                print('Failed to get column named "'+args[0]+'".')
                failed=True

            coly=ctypes.c_char_p(force_bytes(args[1]))
            idy=ctypes.c_int(0)
            ptry=double_ptr()
            get_ret=get_fn(amp,coly,ctypes.byref(idy),ctypes.byref(ptry))
            if get_ret!=0:
                print('Failed to get column named "'+args[1]+'".')
                failed=True

            if failed==False:
                xv=[ptrx[i] for i in range(0,idx.value)]
                yv=[ptry[i] for i in range(0,idy.value)]
        
                if self.canvas_flag==False:
                    self.canvas()
                if self.logx==True:
                    if self.logy==True:
                        if len(args)<3:
                            self.axes.loglog(xv,yv)
                        else:
                            self.axes.loglog(xv,yv,**string_to_dict(args[2]))
                    else:
                        if len(args)<3:
                            self.axes.semilogx(xv,yv)
                        else:
                            self.axes.semilogx(xv,yv,**string_to_dict(args[2]))
                else:
                    if self.logy==True:
                        if len(args)<3:
                            self.axes.semilogy(xv,yv)
                        else:
                            self.axes.semilogy(xv,yv,**string_to_dict(args[2]))
                    else:
                        if len(args)<3:
                            self.axes.plot(xv,yv)
                        else:
                            self.axes.plot(xv,yv,**string_to_dict(args[2]))

            # End of section for 'table' type
        elif curr_type==b'hist':

            get_reps_fn=o2scl_hdf.o2scl_acol_get_hist_reps
            get_reps_fn.argtypes=[ctypes.c_void_p,
                             int_ptr,double_ptr_ptr]
                            
            get_wgts_fn=o2scl_hdf.o2scl_acol_get_hist_wgts
            get_wgts_fn.argtypes=[ctypes.c_void_p,
                             int_ptr,double_ptr_ptr]
                            
            idx=ctypes.c_int(0)
            ptrx=double_ptr()
            get_reps_fn(amp,ctypes.byref(idx),
                        ctypes.byref(ptrx))

            idy=ctypes.c_int(0)
            ptry=double_ptr()
            get_wgts_fn(amp,ctypes.byref(idy),
                        ctypes.byref(ptry))

            xv=[ptrx[i] for i in range(0,idx.value)]
            yv=[ptry[i] for i in range(0,idy.value)]
    
            if self.canvas_flag==False:
                self.canvas()
            if self.logx==True:
                if self.logy==True:
                    if len(args)<1:
                        self.axes.loglog(xv,yv)
                    else:
                        self.axes.loglog(xv,yv,**string_to_dict(args[0]))
                else:
                    if len(args)<1:
                        self.axes.semilogx(xv,yv)
                    else:
                        self.axes.semilogx(xv,yv,**string_to_dict(args[0]))
            else:
                if self.logy==True:
                    if len(args)<1:
                        self.axes.semilogy(xv,yv)
                    else:
                        self.axes.semilogy(xv,yv,**string_to_dict(args[0]))
                else:
                    if len(args)<1:
                        self.axes.plot(xv,yv)
                    else:
                        self.axes.plot(xv,yv,**string_to_dict(args[0]))
                            
            # End of section for 'hist' type
        elif curr_type==b'prob_dens_mdim_amr':

            get_base_fn=o2scl_hdf.o2scl_acol_pdma_get_base
            get_base_fn.argtypes=[ctypes.c_void_p,int_ptr,
                                  int_ptr,double_ptr_ptr,double_ptr_ptr]
                            
            get_cube_fn=o2scl_hdf.o2scl_acol_pdma_get_cube
            get_cube_fn.argtypes=[ctypes.c_void_p,ctypes.c_int,
                                  double_ptr_ptr,double_ptr_ptr,
                                  double_ptr,double_ptr]
                            
            ndimx=ctypes.c_int(0)
            nx=ctypes.c_int(0)
            lowx=double_ptr()
            highx=double_ptr()
            get_base_fn(amp,ctypes.byref(ndimx),ctypes.byref(nx),
                        ctypes.byref(lowx),ctypes.byref(highx))

            dimx=int(args[0])
            dimy=int(args[1])

            self.xlo=lowx[dimx]
            self.ylo=lowx[dimy]
            self.xset=True
            self.xhi=highx[dimx]
            self.yhi=highx[dimy]
            self.yset=True

            if self.canvas_flag==False:
                self.canvas()

            # Need to figure out here how to convert fill function
            # to a value, keeping in mind it can depend on
            # fvy.value (fractional volume) or wy.value (weight)
                
            fill_fn='None'
            if len(args)>=3:
                fill_fn=args[2]
                
            print('Fill function',fill_fn)
                
            for i in range(0,nx.value):

                iy=ctypes.c_int(i)
                lowy=double_ptr()
                highy=double_ptr()
                fvy=ctypes.c_double(0.0)
                wy=ctypes.c_double(0.0)
                get_cube_fn(amp,iy,ctypes.byref(lowy),
                            ctypes.byref(highy),
                            ctypes.byref(fvy),
                            ctypes.byref(wy))
                
                left=lowy[dimx]
                lower=lowy[dimy]
                right=highy[dimx]
                upper=highy[dimy]
                w=right-left
                h=upper-lower

                if len(args)<4:
                    r=patches.Rectangle((left,lower),w,h,0.0,
                                        alpha=fvy.value)
                    self.axes.add_patch(r)
                else:
                    strtemp='alpha='+str(fvy.value)+','+args[3]
                    r=patches.Rectangle((left,lower),w,h,0.0,
                                        **string_to_dict(strtemp))
                    self.axes.add_patch(r)
                            
            # End of section for 'prob_dens_mdim_amr' type
        elif curr_type==b'vector<contour_line>':

            # Get the total number of contour lines
            cont_n_fn=o2scl_hdf.o2scl_acol_contours_n
            cont_n_fn.argtypes=[ctypes.c_void_p]
            cont_n_fn.restype=ctypes.c_int
            nconts=cont_n_fn(amp)

            # Define types for extracting each contour line
            cont_line_fn=o2scl_hdf.o2scl_acol_contours_line
            cont_line_fn.argtypes=[ctypes.c_void_p,ctypes.c_int,
                                   int_ptr,double_ptr_ptr,
                                   double_ptr_ptr]
            cont_line_fn.restype=ctypes.c_double

            if self.canvas_flag==False:
                self.canvas()

            # Loop over all contour lines
            for k in range(0,nconts):
                idx=ctypes.c_int(0)
                ptrx=double_ptr()
                ptry=double_ptr()
                lev=cont_line_fn(amp,k,ctypes.byref(idx),
                                 ctypes.byref(ptrx),ctypes.byref(ptry))
                xv=[ptrx[i] for i in range(0,idx.value)]
                yv=[ptry[i] for i in range(0,idx.value)]
                
                if self.logx==True:
                    if self.logy==True:
                        if len(args)<1:
                            self.axes.loglog(xv,yv)
                        else:
                            self.axes.loglog(xv,yv,**string_to_dict(args[0]))
                    else:
                        if len(args)<1:
                            self.axes.semilogx(xv,yv)
                        else:
                            self.axes.semilogx(xv,yv,**string_to_dict(args[0]))
                else:
                    if self.logy==True:
                        if len(args)<1:
                            self.axes.semilogy(xv,yv)
                        else:
                            self.axes.semilogy(xv,yv,**string_to_dict(args[0]))
                    else:
                        if len(args)<1:
                            self.axes.plot(xv,yv)
                        else:
                            self.axes.plot(xv,yv,**string_to_dict(args[0]))
            # End of section for 'vector<contour_line>' type
        else:
            print("Command 'plot' not supported for type",
                  curr_type,".")
            return
        
        if self.xset==True:
            self.axes.set_xlim(self.xlo,self.xhi)
        if self.yset==True:
            self.axes.set_ylim(self.ylo,self.yhi)
                                 
        # End of 'plot' function
                                 
    def rplot(self,o2scl_hdf,amp,args):
        """
        Plot a region inside a curve or in between two curves
        """

        # Useful pointer types
        double_ptr=ctypes.POINTER(ctypes.c_double)
        char_ptr=ctypes.POINTER(ctypes.c_char)
        double_ptr_ptr=ctypes.POINTER(double_ptr)
        char_ptr_ptr=ctypes.POINTER(char_ptr)
        int_ptr=ctypes.POINTER(ctypes.c_int)
        
        # Set up wrapper for type function
        type_fn=o2scl_hdf.o2scl_acol_get_type
        type_fn.argtypes=[ctypes.c_void_p,int_ptr,char_ptr_ptr]

        # Get current type
        it=ctypes.c_int(0)
        type_ptr=char_ptr()
        type_fn(amp,ctypes.byref(it),ctypes.byref(type_ptr))
                
        curr_type=b''
        for i in range(0,it.value):
            curr_type=curr_type+type_ptr[i]
                        
        if curr_type==b'table':
                            
            failed=False

            get_fn=o2scl_hdf.o2scl_acol_get_column
            get_fn.argtypes=[ctypes.c_void_p,ctypes.c_char_p,
                             int_ptr,double_ptr_ptr]
            get_fn.restype=ctypes.c_int

            colx1=ctypes.c_char_p(force_bytes(args[0]))
            idx1=ctypes.c_int(0)
            ptrx1=double_ptr()
            get_ret=get_fn(amp,colx1,ctypes.byref(idx1),ctypes.byref(ptrx1))
            if get_ret!=0:
                print('Failed to get column named "'+args[0]+'".')
                failed=True

            coly1=ctypes.c_char_p(force_bytes(args[1]))
            idy1=ctypes.c_int(0)
            ptry1=double_ptr()
            get_ret=get_fn(amp,coly1,ctypes.byref(idy1),ctypes.byref(ptry1))
            if get_ret!=0:
                print('Failed to get column named "'+args[1]+'".')
                failed=True

            if failed==False:
                xv=[ptrx1[i] for i in range(0,idx1.value)]
                yv=[ptry1[i] for i in range(0,idy1.value)]
                
            if len(args)>3:
                colx2=ctypes.c_char_p(force_bytes(args[2]))
                idx2=ctypes.c_int(0)
                ptrx2=double_ptr()
                get_ret=get_fn(amp,colx2,ctypes.byref(idx2),ctypes.byref(ptrx2))
                if get_ret!=0:
                    print('Failed to get column named "'+args[2]+'".')
                    failed=True

                coly2=ctypes.c_char_p(force_bytes(args[3]))
                idy2=ctypes.c_int(0)
                ptry2=double_ptr()
                get_ret=get_fn(amp,coly2,ctypes.byref(idy2),ctypes.byref(ptry2))
                if get_ret!=0:
                    print('Failed to get column named "'+args[3]+'".')
                    failed=True

                if failed==False:
                    for i in range(0,idx2.value):
                        xv.append(ptrx2[idx2.value-1-i])
                        yv.append(ptry2[idy2.value-1-i])

            if failed==False:
                # Make sure the loop is closed
                xv.append(ptrx1[0])
                yv.append(ptry1[0])
        
                if self.canvas_flag==False:
                    self.canvas()
                if len(args)==3:
                    self.axes.fill(xv,yv,**string_to_dict(args[2]))
                elif len(args)==5:
                    self.axes.fill(xv,yv,**string_to_dict(args[4]))
                else:
                    self.axes.fill(xv,yv)

                if self.logx==True:
                    self.axes.set_xscale('log')
                if self.logy==True:
                    self.axes.set_yscale('log')
                    
                if self.xset==True:
                    self.axes.set_xlim(self.xlo,self.xhi)
                if self.yset==True:
                    self.axes.set_ylim(self.ylo,self.yhi)
                                 
            # End of section for 'table' type
        else:
            print("Command 'rplot' not supported for type",
                  curr_type,".")
            return
        
        # End of 'rplot' function
                                 
    def scatter(self,o2scl_hdf,amp,args):
        """
        Generate a scatter plot.
        """

        # Useful pointer types
        double_ptr=ctypes.POINTER(ctypes.c_double)
        char_ptr=ctypes.POINTER(ctypes.c_char)
        double_ptr_ptr=ctypes.POINTER(double_ptr)
        char_ptr_ptr=ctypes.POINTER(char_ptr)
        int_ptr=ctypes.POINTER(ctypes.c_int)
        
        # Set up wrapper for type function
        type_fn=o2scl_hdf.o2scl_acol_get_type
        type_fn.argtypes=[ctypes.c_void_p,int_ptr,char_ptr_ptr]

        # Get current type
        it=ctypes.c_int(0)
        type_ptr=char_ptr()
        type_fn(amp,ctypes.byref(it),ctypes.byref(type_ptr))
                
        curr_type=b''
        for i in range(0,it.value):
            curr_type=curr_type+type_ptr[i]
                        
        if curr_type==b'table':
                            
            failed=False

            get_fn=o2scl_hdf.o2scl_acol_get_column
            get_fn.argtypes=[ctypes.c_void_p,ctypes.c_char_p,
                             int_ptr,double_ptr_ptr]
            get_fn.restype=ctypes.c_int

            colx=ctypes.c_char_p(force_bytes(args[0]))
            idx=ctypes.c_int(0)
            ptrx=double_ptr()
            get_ret=get_fn(amp,colx,ctypes.byref(idx),ctypes.byref(ptrx))
            if get_ret!=0:
                print('Failed to get column named "'+args[0]+'".')
                failed=True

            coly=ctypes.c_char_p(force_bytes(args[1]))
            idy=ctypes.c_int(0)
            ptry=double_ptr()
            get_ret=get_fn(amp,coly,ctypes.byref(idy),ctypes.byref(ptry))
            if get_ret!=0:
                print('Failed to get column named "'+args[1]+'".')
                failed=True

            if failed==False:
                xv=[ptrx[i] for i in range(0,idx.value)]
                yv=[ptry[i] for i in range(0,idy.value)]

            sv=[]
            cv=[]

            if (len(args)>2 and force_bytes(args[2])!=b'None' and
                force_bytes(args[2])!=b'none'):
                cols=ctypes.c_char_p(force_bytes(args[2]))
                ids=ctypes.c_int(0)
                ptrs=double_ptr()
                get_ret=get_fn(amp,cols,ctypes.byref(ids),ctypes.byref(ptrs))
                if get_ret!=0:
                    print('Failed to get column named "'+args[2]+'".')
                    failed=True
                else:
                    sv=[ptrs[i] for i in range(0,ids.value)]

            if (len(args)>3 and force_bytes(args[3])!=b'None' and
                force_bytes(args[3])!=b'none'):
                colc=ctypes.c_char_p(force_bytes(args[3]))
                idc=ctypes.c_int(0)
                ptrc=double_ptr()
                get_ret=get_fn(amp,colc,ctypes.byref(idc),ctypes.byref(ptrc))
                if get_ret!=0:
                    print('Failed to get column named "'+args[3]+'".')
                    failed=True
                else:
                    cv=[ptrc[i] for i in range(0,idc.value)]

            if failed==False:
                
                if self.canvas_flag==False:
                    self.canvas()
                if len(sv)>0:
                    if len(cv)>0:
                        if len(args)>4:
                            self.axes.scatter(xv,yv,s=sv,c=cv,
                                         **string_to_dict(args[4]))
                        else:
                            self.axes.scatter(xv,yv,s=sv,c=cv)
                    else:
                        if len(args)>4:
                            self.axes.scatter(xv,yv,s=sv,
                                         **string_to_dict(args[4]))
                        else:
                            self.axes.scatter(xv,yv,s=sv)
                else:
                    if len(cv)>0:
                        if len(args)>4:
                            self.axes.scatter(xv,yv,c=cv,
                                         **string_to_dict(args[4]))
                        else:
                            self.axes.scatter(xv,yv,c=cv)
                    else:
                        if len(args)>4:
                            self.axes.scatter(xv,yv,**string_to_dict(args[4]))
                        else:
                            self.axes.scatter(xv,yv)

                if self.logx==True:
                    self.axes.set_xscale('log')
                if self.logy==True:
                    self.axes.set_yscale('log')
                    
                if self.xset==True:
                    self.axes.set_xlim(self.xlo,self.xhi)
                if self.yset==True:
                    self.axes.set_ylim(self.ylo,self.yhi)
                if self.colbar==True and len(cv)>0:
                    cbar=plot.colorbar(ax=self.axes)
                    cbar.ax.tick_params(labelsize=self.font*0.8)
                    
            # End of section for 'table' type
        else:
            print("Command 'scatter' not supported for type",
                  curr_type,".")
            return
        
        if self.xset==True:
            self.axes.set_xlim(self.xlo,self.xhi)
        if self.yset==True:
            self.axes.set_ylim(self.ylo,self.yhi)
                                 
        # End of 'scatter' function
                                 
    def histplot(self,o2scl_hdf,amp,args):
        """
        Plot a histogram
        """

        # Useful pointer types
        double_ptr=ctypes.POINTER(ctypes.c_double)
        char_ptr=ctypes.POINTER(ctypes.c_char)
        double_ptr_ptr=ctypes.POINTER(double_ptr)
        char_ptr_ptr=ctypes.POINTER(char_ptr)
        int_ptr=ctypes.POINTER(ctypes.c_int)
        
        # Set up wrapper for type function
        type_fn=o2scl_hdf.o2scl_acol_get_type
        type_fn.argtypes=[ctypes.c_void_p,int_ptr,char_ptr_ptr]

        # Get current type
        it=ctypes.c_int(0)
        type_ptr=char_ptr()
        type_fn(amp,ctypes.byref(it),ctypes.byref(type_ptr))
                
        curr_type=b''
        for i in range(0,it.value):
            curr_type=curr_type+type_ptr[i]
                        
        if curr_type==b'table':
                            
            get_fn=o2scl_hdf.o2scl_acol_get_column
            get_fn.argtypes=[ctypes.c_void_p,ctypes.c_char_p,
                             int_ptr,double_ptr_ptr]
            get_fn.restype=ctypes.c_int

            colx=ctypes.c_char_p(force_bytes(args[0]))
            idx=ctypes.c_int(0)
            ptrx=double_ptr()
            get_ret=get_fn(amp,colx,ctypes.byref(idx),ctypes.byref(ptrx))
            failed=False
            if get_ret!=0:
                print('Failed to get column named "'+args[0]+'".')
                failed=True

            if failed==False:
                xv=[ptrx[i] for i in range(0,idx.value)]
        
                if self.canvas_flag==False:
                    self.canvas()
                if len(args)<2:
                    self.axes.hist(xv)
                else:
                    self.axes.hist(xv,**string_to_dict(args[1]))
                
            # End of section for 'table' type
        else:
            print("Command 'histplot' not supported for type",
                  curr_type,".")
            return
        
        if self.xset==True:
            self.axes.set_xlim(self.xlo,self.xhi)
        if self.yset==True:
            self.axes.set_ylim(self.ylo,self.yhi)
                                 
        # End of 'histplot' function
                                 
    def hist2dplot(self,o2scl_hdf,amp,args):
        """
        Plot a two-dimensional histogram
        """

        # Useful pointer types
        double_ptr=ctypes.POINTER(ctypes.c_double)
        char_ptr=ctypes.POINTER(ctypes.c_char)
        double_ptr_ptr=ctypes.POINTER(double_ptr)
        char_ptr_ptr=ctypes.POINTER(char_ptr)
        int_ptr=ctypes.POINTER(ctypes.c_int)
        
        # Set up wrapper for type function
        type_fn=o2scl_hdf.o2scl_acol_get_type
        type_fn.argtypes=[ctypes.c_void_p,int_ptr,char_ptr_ptr]

        # Get current type
        it=ctypes.c_int(0)
        type_ptr=char_ptr()
        type_fn(amp,ctypes.byref(it),ctypes.byref(type_ptr))
                
        curr_type=b''
        for i in range(0,it.value):
            curr_type=curr_type+type_ptr[i]
                        
        if curr_type==b'table':
                            
            get_fn=o2scl_hdf.o2scl_acol_get_column
            get_fn.argtypes=[ctypes.c_void_p,ctypes.c_char_p,
                             int_ptr,double_ptr_ptr]
            get_fn.restype=ctypes.c_int

            failed=False

            colx=ctypes.c_char_p(force_bytes(args[0]))
            idx=ctypes.c_int(0)
            ptrx=double_ptr()
            get_ret=get_fn(amp,colx,ctypes.byref(idx),ctypes.byref(ptrx))
            if get_ret!=0:
                print('Failed to get column named "'+args[0]+'".')
                failed=True
            
            coly=ctypes.c_char_p(force_bytes(args[1]))
            idy=ctypes.c_int(0)
            ptry=double_ptr()
            get_ret=get_fn(amp,coly,ctypes.byref(idy),ctypes.byref(ptry))
            if get_ret!=0:
                print('Failed to get column named "'+args[1]+'".')
                failed=True

            if failed==False:
                xv=[ptrx[i] for i in range(0,idx.value)]
                yv=[ptry[i] for i in range(0,idy.value)]
        
                if self.canvas_flag==False:
                    self.canvas()
                if len(args)<3:
                    c,x,y,self.last_image=self.axes.hist2d(xv,yv)
                else:
                    c,x,y,self.last_image=self.axes.hist2d(xv,yv,**string_to_dict(args[2]))
                
                if self.colbar==True:
                    cbar=plot.colorbar(self.last_image,ax=self.axes)
                    cbar.ax.tick_params(labelsize=self.font*0.8)
                    
            # End of section for 'table' type
        else:
            print("Command 'plot' not supported for type",
                  curr_type,".")
            return
        
        if self.xset==True:
            self.axes.set_xlim(self.xlo,self.xhi)
        if self.yset==True:
            self.axes.set_ylim(self.ylo,self.yhi)
                                 
        # End of 'plot' function
                                 
    def errorbar(self,o2scl_hdf,amp,args):
        """
        Create a plot with error bars
        """

        # Useful pointer types
        double_ptr=ctypes.POINTER(ctypes.c_double)
        char_ptr=ctypes.POINTER(ctypes.c_char)
        double_ptr_ptr=ctypes.POINTER(double_ptr)
        char_ptr_ptr=ctypes.POINTER(char_ptr)
        int_ptr=ctypes.POINTER(ctypes.c_int)
        
        # Set up wrapper for type function
        type_fn=o2scl_hdf.o2scl_acol_get_type
        type_fn.argtypes=[ctypes.c_void_p,int_ptr,char_ptr_ptr]

        # Get current type
        it=ctypes.c_int(0)
        type_ptr=char_ptr()
        type_fn(amp,ctypes.byref(it),ctypes.byref(type_ptr))
                
        curr_type=b''
        for i in range(0,it.value):
            curr_type=curr_type+type_ptr[i]
                        
        if curr_type==b'table':
                            
            get_fn=o2scl_hdf.o2scl_acol_get_column
            get_fn.argtypes=[ctypes.c_void_p,ctypes.c_char_p,
                             int_ptr,double_ptr_ptr]

            colx=ctypes.c_char_p(force_bytes(args[0]))
            idx=ctypes.c_int(0)
            ptrx=double_ptr()
            get_fn(amp,colx,ctypes.byref(idx),ctypes.byref(ptrx))
            xv=[ptrx[i] for i in range(0,idx.value)]

            coly=ctypes.c_char_p(force_bytes(args[1]))
            idy=ctypes.c_int(0)
            ptry=double_ptr()
            get_fn(amp,coly,ctypes.byref(idy),ctypes.byref(ptry))
            yv=[ptry[i] for i in range(0,idy.value)]

            if args[2]=='0':
                xerrv=[0.0 for i in range(0,idx.value)]
            else:
                colxerr=ctypes.c_char_p(force_bytes(args[2]))
                idxerr=ctypes.c_int(0)
                ptrxerr=double_ptr()
                get_fn(amp,colxerr,ctypes.byref(idxerr),ctypes.byref(ptrxerr))
                xerrv=[ptrxerr[i] for i in range(0,idxerr.value)]
    
            if args[3]=='0':
                yerrv=[0.0 for i in range(0,idy.value)]
            else:
                colyerr=ctypes.c_char_p(force_bytes(args[3]))
                idyerr=ctypes.c_int(0)
                ptryerr=double_ptr()
                get_fn(amp,colyerr,ctypes.byref(idyerr),ctypes.byref(ptryerr))
                yerrv=[ptryerr[i] for i in range(0,idyerr.value)]

            if self.canvas_flag==False:
                self.canvas()
            if len(args)<5:
                self.axes.errorbar(xv,yv,yerr=yerrv,xerr=xerrv)
            else:
                self.axes.errorbar(xv,yv,yerr=yerrv,xerr=xerrv,
                                   **string_to_dict(args[4]))
                
            # End of section for 'table' type
        else:
            print("Command 'plot' not supported for type",
                  curr_type,".")
            return
        
        if self.xset==True:
            self.axes.set_xlim(self.xlo,self.xhi)
        if self.yset==True:
            self.axes.set_ylim(self.ylo,self.yhi)
                                 
        # End of 'errorbar' function
                                 
    def plot1(self,o2scl_hdf,amp,args):
        """
        Plot data versus an integer x axis
        """

        int_ptr=ctypes.POINTER(ctypes.c_int)
        double_ptr=ctypes.POINTER(ctypes.c_double)
        char_ptr=ctypes.POINTER(ctypes.c_char)
        double_ptr_ptr=ctypes.POINTER(double_ptr)
        char_ptr_ptr=ctypes.POINTER(char_ptr)
        
        # Set up wrapper for type function
        type_fn=o2scl_hdf.o2scl_acol_get_type
        type_fn.argtypes=[ctypes.c_void_p,int_ptr,char_ptr_ptr]

        # Get current type
        it=ctypes.c_int(0)
        type_ptr=char_ptr()
        type_fn(amp,ctypes.byref(it),ctypes.byref(type_ptr))
                
        curr_type=b''
        for i in range(0,it.value):
            curr_type=curr_type+type_ptr[i]
                        
        if curr_type==b'table':
            
            get_fn=o2scl_hdf.o2scl_acol_get_column
            get_fn.argtypes=[ctypes.c_void_p,ctypes.c_char_p,
                             int_ptr,double_ptr_ptr]
            get_fn.restype=ctypes.c_int

            colx=ctypes.c_char_p(force_bytes(args[0]))
            idx=ctypes.c_int(0)
            ptrx=double_ptr()
            get_ret=get_fn(amp,colx,ctypes.byref(idx),ctypes.byref(ptrx))
            failed=False
            if get_ret!=0:
                print('Failed to get column named "'+args[0]+'".')
                failed=True

            if failed==False:
                xv=[i for i in range(0,idx.value)]
                yv=[ptrx[i] for i in range(0,idx.value)]
        
                if self.canvas_flag==False:
                    self.canvas()
                if self.logx==True:
                    if self.logy==True:
                        if len(args)<2:
                            self.axes.loglog(xv,yv)
                        else:
                            self.axes.loglog(xv,yv,**string_to_dict(args[1]))
                    else:
                        if len(args)<2:
                            self.axes.semilogx(xv,yv)
                        else:
                            self.axes.semilogx(xv,yv,**string_to_dict(args[1]))
                else:
                    if self.logy==True:
                        if len(args)<2:
                            self.axes.semilogy(xv,yv)
                        else:
                            self.axes.semilogy(xv,yv,**string_to_dict(args[1]))
                    else:
                        if len(args)<2:
                            self.axes.plot(xv,yv)
                        else:
                            self.axes.plot(xv,yv,**string_to_dict(args[1]))
                                
                if self.xset==True:
                    self.axes.set_xlim(self.xlo,self.xhi)
                if self.yset==True:
                    self.axes.set_ylim(self.ylo,self.yhi)
                    
        elif (curr_type==b'double[]' or curr_type==b'int[]' or
              curr_type==b'size_t[]'):

            get_fn=o2scl_hdf.o2scl_acol_get_double_arr
            get_fn.argtypes=[ctypes.c_void_p,int_ptr,double_ptr_ptr]
                            
            id=ctypes.c_int(0)
            ptr=double_ptr()
            get_fn(amp,ctypes.byref(id),ctypes.byref(ptr))
            
            xv=[i for i in range(0,id.value)]
            yv=[ptr[i] for i in range(0,id.value)]

            if self.canvas_flag==False:
                self.canvas()
            if self.logx==True:
                if self.logy==True:
                    if len(args)<1:
                        self.axes.loglog(xv,yv)
                    else:
                        self.axes.loglog(xv,yv,**string_to_dict(args[0]))
                else:
                    if len(args)<1:
                        self.axes.semilogx(xv,yv)
                    else:
                        self.axes.semilogx(xv,yv,**string_to_dict(args[0]))
            else:
                if self.logy==True:
                    if len(args)<1:
                        self.axes.semilogy(xv,yv)
                    else:
                        self.axes.semilogy(xv,yv,**string_to_dict(args[0]))
                else:
                    if len(args)<1:
                        self.axes.plot(xv,yv)
                    else:
                        self.axes.plot(xv,yv,**string_to_dict(args[0]))
                            
            if self.xset==True:
                self.axes.set_xlim(self.xlo,self.xhi)
            if self.yset==True:
                self.axes.set_ylim(self.ylo,self.yhi)
                    
        # End of 'plot1' function
            
    def plotv(self,o2scl_hdf,amp,args):
        """
        Plot two multiple vector specifications
        """

        char_ptr=ctypes.POINTER(ctypes.c_char)
        char_ptr_ptr=ctypes.POINTER(char_ptr)
        double_ptr=ctypes.POINTER(ctypes.c_double)
        double_ptr_ptr=ctypes.POINTER(double_ptr)
        int_ptr=ctypes.POINTER(ctypes.c_int)
        
        # Set up wrapper for type function
        type_fn=o2scl_hdf.o2scl_acol_get_type
        type_fn.argtypes=[ctypes.c_void_p,int_ptr,char_ptr_ptr]
        
        # Get current type
        it=ctypes.c_int(0)
        type_ptr=char_ptr()
        type_fn(amp,ctypes.byref(it),ctypes.byref(type_ptr))
                
        curr_type=b''
        for i in range(0,it.value):
            curr_type=curr_type+type_ptr[i]

        if curr_type==b'vector<contour_line>':
             print('Store and clear the vector<contour_line> object '+
                   'before using \'plotv\'.')
             return 1
        
        conv_fn=o2scl_hdf.o2scl_acol_mult_vectors_to_conts
        conv_fn.argtypes=[ctypes.c_void_p,ctypes.c_char_p,
                          ctypes.c_char_p]
        conv_fn.restype=ctypes.c_int

        if len(args)>=2:
            if self.verbose>1:
                print('Calling mult_vectors_to_conts() with',
                      args[0],'and',args[1])
            mvs1=ctypes.c_char_p(force_bytes(args[0]))
            mvs2=ctypes.c_char_p(force_bytes(args[1]))
            conv_ret=conv_fn(amp,mvs1,mvs2)
            if conv_ret!=0:
                print('Failed to read "'+args[0]+'" and "'+args[1]+'".')
                return 2
        else:
            if self.verbose>1:
                print('Calling mult_vectors_to_conts() with',
                      args[0])
            mvs1=ctypes.c_char_p(0)
            mvs2=ctypes.c_char_p(force_bytes(args[0]))
            conv_ret=conv_fn(amp,mvs1,mvs2)
            if conv_ret!=0:
                print('Failed to read "'+args[0])
                return 2
        
        
        # Get the total number of contour lines
        cont_n_fn=o2scl_hdf.o2scl_acol_contours_n
        cont_n_fn.argtypes=[ctypes.c_void_p]
        cont_n_fn.restype=ctypes.c_int
        nconts=cont_n_fn(amp)

        # Define types for extracting each contour line
        cont_line_fn=o2scl_hdf.o2scl_acol_contours_line
        cont_line_fn.argtypes=[ctypes.c_void_p,ctypes.c_int,
                               int_ptr,double_ptr_ptr,
                               double_ptr_ptr]
        cont_line_fn.restype=ctypes.c_double

        if self.canvas_flag==False:
            self.canvas()

        # Loop over all contour lines
        for k in range(0,nconts):
            idx=ctypes.c_int(0)
            ptrx=double_ptr()
            ptry=double_ptr()
            lev=cont_line_fn(amp,k,ctypes.byref(idx),
                             ctypes.byref(ptrx),ctypes.byref(ptry))
            xv=[ptrx[i] for i in range(0,idx.value)]
            yv=[ptry[i] for i in range(0,idx.value)]
                
            if self.logx==True:
                if self.logy==True:
                    if len(args)<3:
                        self.axes.loglog(xv,yv)
                    else:
                        self.axes.loglog(xv,yv,**string_to_dict(args[2]))
                else:
                    if len(args)<3:
                        self.axes.semilogx(xv,yv)
                    else:
                        self.axes.semilogx(xv,yv,**string_to_dict(args[2]))
            else:
                if self.logy==True:
                    if len(args)<3:
                        self.axes.semilogy(xv,yv)
                    else:
                        self.axes.semilogy(xv,yv,**string_to_dict(args[2]))
                else:
                    if len(args)<3:
                        self.axes.plot(xv,yv)
                    else:
                        self.axes.plot(xv,yv,**string_to_dict(args[2]))
                        
        # End of 'plotv' function
        
    def print_param_docs(self):
        """
        Print parameter documentation.
        """
        
        # I don't know why this doesn't work right now
        # print(plot_base.logz.__doc__)
        
        print('O2graph parameter list:')
        print(' ')
        for line in param_list:
            if line[0]!='verbose':
                if line[0]=='colbar':
                    print(line[0]+' '+str(self.colbar))
                elif line[0]=='fig-dict':
                    print(line[0]+' '+str(self.fig_dict))
                elif line[0]=='font':
                    print(line[0]+' '+str(self.font))
                elif line[0]=='logx':
                    print(line[0]+' '+str(self.logx))
                elif line[0]=='logy':
                    print(line[0]+' '+str(self.logy))
                elif line[0]=='logz':
                    print(line[0]+' '+str(self.logz))
                elif line[0]=='xhi':
                    print(line[0]+' '+str(self.xhi))
                elif line[0]=='xlo':
                    print(line[0]+' '+str(self.xlo))
                elif line[0]=='xset':
                    print(line[0]+' '+str(self.xset))
                elif line[0]=='yhi':
                    print(line[0]+' '+str(self.yhi))
                elif line[0]=='ylo':
                    print(line[0]+' '+str(self.ylo))
                elif line[0]=='yset':
                    print(line[0]+' '+str(self.yset))
                elif line[0]=='zhi':
                    print(line[0]+' '+str(self.zhi))
                elif line[0]=='zlo':
                    print(line[0]+' '+str(self.zlo))
                elif line[0]=='zset':
                    print(line[0]+' '+str(self.zset))
                else:
                    print(line[0])
                print(' '+line[1])
                print(' ')
        print('yt-related settings:')
        print(' ')
        for line in yt_param_list:
            if line[0]=='yt_axis':
                print(line[0]+' '+str(self.yt_axis))
            if line[0]=='yt_axis_color':
                print(line[0]+' '+str(self.yt_axis_color))
            if line[0]=='yt_axis_labels_flat':
                print(line[0]+' '+str(self.yt_axis_labels_flat))
            if line[0]=='yt_focus':
                print(line[0]+' '+str(self.yt_focus))
            if line[0]=='yt_position':
                print(line[0]+' '+str(self.yt_position))
            if line[0]=='yt_path':
                print(line[0]+' '+self.yt_path)
            if line[0]=='yt_resolution':
                print(line[0]+' '+str(self.yt_resolution))
            print(' '+line[1])
            print(' ')
        
    def parse_argv(self,argv,o2scl_hdf):
        """
        Parse command-line arguments.

        This is the main function used by the 
        :ref:`O2graph script`
        """

        # Create an acol_manager object and get the pointer
        o2scl_hdf.o2scl_create_acol_manager.restype=ctypes.c_void_p
        amp=o2scl_hdf.o2scl_create_acol_manager()

        names_fn=o2scl_hdf.o2scl_acol_set_names
        names_fn.argtypes=[ctypes.c_void_p,ctypes.c_int,ctypes.c_char_p,
                           ctypes.c_int,ctypes.c_char_p,ctypes.c_int,
                           ctypes.c_char_p]

        # Get current type
        cmd_name=b'o2graph'
        cmd_desc=(b'o2graph: A data viewing and '+
                  b'processing program for O2scl.\n')
        env_var=b'O2GRAPH_DEFAULTS'
        names_fn(amp,len(cmd_name),ctypes.c_char_p(cmd_name),
                 len(cmd_desc),ctypes.c_char_p(cmd_desc),
                 len(env_var),ctypes.c_char_p(env_var))

        # Apply aliases before parsing. We convert argv 
        # to a set of integer and character arrays, then
        # pass them to o2scl_acol_apply_aliases()
        if True:

            orig_len=len(argv)
            
            int_ptr=ctypes.POINTER(ctypes.c_int)
            char_ptr=ctypes.POINTER(ctypes.c_char)
            int_ptr_ptr=ctypes.POINTER(int_ptr)
            char_ptr_ptr=ctypes.POINTER(char_ptr)

            # Allocate space for arrays
            tiarr=(ctypes.c_int*len(argv))()
            ttot=0
            for i in range(0,len(argv)):
                ttot+=len(argv[i])
            tcarr=(ctypes.c_char*ttot)()

            # Fill arrays with data
            tcnt=0
            for i in range(0,len(argv)):
                tiarr[i]=len(argv[i])
                #print(i,tiarr[i])
                for j in range(0,len(argv[i])):
                    tcarr[tcnt]=bytes(argv[i][j],'utf8')
                    #print(j,tcarr[tcnt])
                    tcnt=tcnt+1

            # Call the alias_counts() function to find out how big the
            # destination arrays need to be. This two step-process
            # allows python to handle the memory allocation.
            count_fn=o2scl_hdf.o2scl_acol_alias_counts
            count_fn.argtypes=[ctypes.c_void_p,ctypes.c_int,int_ptr,
                               ctypes.c_char_p,int_ptr,int_ptr]
            n_new=ctypes.c_int(0)
            s_new=ctypes.c_int(0)
            count_fn(amp,len(argv),tiarr,tcarr,ctypes.byref(n_new),
                     ctypes.byref(s_new))

            # Allocate the new integer and string arrays
            tiarr2=(ctypes.c_int*n_new.value)()
            tcarr2=(ctypes.c_char*s_new.value)()

            # Setup and call alias function
            alias_fn=o2scl_hdf.o2scl_acol_apply_aliases
            alias_fn.argtypes=[ctypes.c_void_p,ctypes.c_int,int_ptr,
                               ctypes.c_char_p,int_ptr,ctypes.c_char_p]
            alias_fn(amp,len(argv),tiarr,tcarr,tiarr2,tcarr2)

            # Construct the new argv list. We skip alias
            # definitions because they are already taken care of
            argv=[]
            icnt=0
            cnt=0
            iskip=0
            if len(tiarr2)!=orig_len:
                print('After applying alias,',orig_len,'->',len(tiarr2))
            for i in range(0,n_new.value):
                tstr=''
                for j in range(0,tiarr2[i]):
                    tstr=tstr+tcarr2[cnt].decode('utf-8')
                    cnt=cnt+1
                if tstr=='-alias':
                    iskip=2
                elif iskip==0:
                    argv.append(tstr)
                    if len(tiarr2)!=orig_len:
                        print(icnt,argv[icnt])
                    icnt=icnt+1
                else:
                    iskip=iskip-1
            
        if len(argv)<=1:
            done_flag=False
            readline.parse_and_bind('tab: complete')
            readline.parse_and_bind('set editing-mode emacs')
            while done_flag==False:
                line=input('o2graph> ')
                if line[0:4]=='quit' or line[0:4]=='exit':
                    done_flag=True
                else:
                    strlist=line.split(' ')
                    strlist[0]='-'+strlist[0]
                    self.parse_string_list(strlist,o2scl_hdf,amp)
        else:
            strlist=[str(argv[i]) for i in range(1,len(argv))]
            if self.verbose>2:
                print('Number of arguments:',len(strlist),'arguments.')
                print('Argument List:',strlist)
            self.parse_string_list(strlist,o2scl_hdf,amp)

        # End of function parse_argv
        return
            
    def parse_string_list(self,strlist,o2scl_hdf,amp):
        """
        Parse a list of strings

        This function is called by parse_argv().
        """
        if self.verbose>2:
            print('In parse_string_list()',strlist)
        
        ix=0
        while ix<len(strlist):
            
            if self.verbose>2:
                print('Processing index',ix,'with value',strlist[ix],'.')
            # Find first option, at index ix
            initial_ix_done=0
            while initial_ix_done==0:
                if ix==len(strlist):
                    initial_ix_done=1
                elif strlist[ix][0]=='-':
                    initial_ix_done=1
                else:
                    if self.verbose>2:
                         print('Incrementing ix')
                    ix=ix+1
                    
            # If there is an option, then ix is its index
            if ix<len(strlist):
                
                cmd_name=strlist[ix][1:]
                # If there was two dashes, one will be left so
                # remove it
                if cmd_name[0]=='-':
                    cmd_name=cmd_name[1:]
                if self.verbose>2:
                    print('Found option',cmd_name,'at index',ix)
                # Set ix_next to the next option, or to the end if
                # there is no next option
                ix_next=ix+1
                ix_next_done=0
                while ix_next_done==0:
                    if ix_next==len(strlist):
                        ix_next_done=1
                    elif len(strlist[ix_next])>0 and strlist[ix_next][0]=='-':
                        ix_next_done=1
                    else:
                        if self.verbose>2:
                            print('Incrementing ix_next')
                        ix_next=ix_next+1

                # List of 'acol' commands for option processing loop
                acol_list=['a','alias','assign','autocorr','c',
                           'calc','cat','commands','contours','convert-unit',
                           'convert_unit','create','d','D',
                           'delete-col','delete-rows','delete-rows-tol',
                           'delete_col','delete_rows','delete_rows_tol',
                           'deriv','deriv2',
                           'download','entry','f','filelist','find-row',
                           'find_row','fit','function','g','gen3-list',
                           'gen3_list','generic','get-conv','get-row',
                           'get-unit','get_conv','get_row','get_unit',
                           'h','help','i','I','index','insert','insert-full',
                           'insert_full','integ','internal','interp',
                           'interp-type','interp_type','l','license','list',
                           'max','min','N','nlines','o','output','P',
                           'preview','q',
                           'r','read','rename','run',
                           's','S','select','select-rows',
                           'select_rows','select-rows2','select_rows2',
                           'set-data','set_data','set-unit',
                           'set_unit','show-units','show_units','slice',
                           'sort','stats','sum','to-hist','to_hist',
                           'to-hist-2d' 'to_hist_2d',
                           'to_table3d','to-table','to_table','to-table3d',
                           'type','v','warranty']
                
                # Now process the option
                if cmd_name=='set':

                    if self.verbose>2:
                        print('Process set.')
                        
                    if ix_next-ix<3:
                        print('Not enough parameters for set option.')
                    else:
                        self.set_wrapper(o2scl_hdf,amp,strlist[ix+1:ix_next])
                        
                elif cmd_name=='get':
                    
                    if self.verbose>2:
                        print('Process get.')
                        
                    if ix_next-ix<2:
                        self.get('No parameter specified to get.')
                    else:
                        self.get_wrapper(o2scl_hdf,amp,strlist[ix+1:ix_next])

                elif cmd_name=='commands':
                    
                    if self.verbose>2:
                        print('Process commands.')
                        
                    self.gen(o2scl_hdf,amp,cmd_name,
                             strlist[ix+1:ix_next])

                    if (ix_next-ix)==2:
                        
                        curr_type=strlist[ix+1]
                        
                    else:

                        # Get current type
                        int_ptr=ctypes.POINTER(ctypes.c_int)
                        char_ptr=ctypes.POINTER(ctypes.c_char)
                        char_ptr_ptr=ctypes.POINTER(char_ptr)

                        # Set up wrapper for type function
                        type_fn=o2scl_hdf.o2scl_acol_get_type
                        type_fn.argtypes=[ctypes.c_void_p,int_ptr,char_ptr_ptr]

                        # Get current type
                        it=ctypes.c_int(0)
                        type_ptr=char_ptr()
                        type_fn(amp,ctypes.byref(it),ctypes.byref(type_ptr))
                
                        curr_type=b''
                        for i in range(0,it.value):
                            curr_type=curr_type+type_ptr[i]

                    print('O2graph commands for type '+
                          str(curr_type)+':\n')
                    strout=''
                    for line in base_list:
                        strout+=line[0]+' '
                    for line in extra_list:
                        if (curr_type==line[0] or
                            curr_type==force_bytes(line[0])):
                            strout+=line[1]+' '
                    str_list=textwrap.wrap(strout,79)
                    for i in range (0,len(str_list)):
                        print(str_list[i])
                            
                elif cmd_name=='yt-add-vol':

                    int_ptr=ctypes.POINTER(ctypes.c_int)
                    char_ptr=ctypes.POINTER(ctypes.c_char)
                    char_ptr_ptr=ctypes.POINTER(char_ptr)
                    double_ptr=ctypes.POINTER(ctypes.c_double)
                    double_ptr_ptr=ctypes.POINTER(double_ptr)
                    
                    # Set up wrapper for type function
                    type_fn=o2scl_hdf.o2scl_acol_get_type
                    type_fn.argtypes=[ctypes.c_void_p,int_ptr,char_ptr_ptr]
                    
                    # Get current type
                    it=ctypes.c_int(0)
                    type_ptr=char_ptr()
                    type_fn(amp,ctypes.byref(it),ctypes.byref(type_ptr))
                    
                    curr_type=b''
                    for i in range(0,it.value):
                        curr_type=curr_type+type_ptr[i]

                    if curr_type==b'tensor_grid':
                        self.check_backend()
                        import yt
                        from yt.visualization.volume_rendering.api \
                            import VolumeSource
                        from yt.visualization.volume_rendering.transfer_function_helper \
    import TransferFunctionHelper

                        # Set up wrapper for get function
                        get_fn=o2scl_hdf.o2scl_acol_get_tensor_grid3
                        get_fn.argtypes=[ctypes.c_void_p,int_ptr,int_ptr,
                                         int_ptr,double_ptr_ptr,
                                         double_ptr_ptr,double_ptr_ptr,
                                         double_ptr_ptr]
                        get_fn.restype=ctypes.c_int

                        # Call get function
                        nx=ctypes.c_int(0)
                        ny=ctypes.c_int(0)
                        nz=ctypes.c_int(0)
                        ret=ctypes.c_int(0)
                        gridx=double_ptr()
                        gridy=double_ptr()
                        gridz=double_ptr()
                        data=double_ptr()
                        ret=get_fn(amp,ctypes.byref(nx),ctypes.byref(ny),
                                   ctypes.byref(nz),ctypes.byref(gridx),
                                   ctypes.byref(gridy),ctypes.byref(gridz),
                                   ctypes.byref(data))

                        nx=nx.value
                        ny=ny.value
                        nz=nz.value
                        total_size=nx*ny*nz
                        #maxval=data[0]
                        #minval=data[0]
                        #for ij in range(0,total_size):
                        #    if data[ij]>maxval:
                        #        maxval=data[ij]
                        #    if data[ij]<minval:
                        #        minval=data[ij]
                        #drange=maxval-minval

                        if self.xset==False:
                            self.xlo=gridx[0]
                            self.xhi=gridx[nx-1]
                        if self.yset==False:
                            self.ylo=gridy[0]
                            self.yhi=gridy[ny-1]
                        if self.zset==False:
                            self.zlo=gridz[0]
                            self.zhi=gridz[nz-1]
                        print('o2graph_plotter:yt-add-vol: axis limits:',
                              self.xlo,self.xhi,
                              self.ylo,self.yhi,self.zlo,self.zhi)
                        
                        arr=numpy.ctypeslib.as_array(data,shape=(nx,ny,nz))
                        bbox=numpy.array([[0.0,1.0],[0.0,1.0],[0.0,1.0]])
                        ds=yt.load_uniform_grid(dict(density=arr),
                                                arr.shape,bbox=bbox)

                        vol=VolumeSource(ds,field='density')
                        vol.log_field=False

                        # Setup the transfer function
                        if True:
                            vol.set_transfer_function(self.yt_tf)
                            print(self.yt_tf)
                            # tf=yt.ColorTransferFunction((minval,maxval),
                            #                             grey_opacity=False)
                            # wid=0.012
                            # tf.add_gaussian(minval+drange*0.9,wid,
                            #                 [1.0,0.0,0.0,1.0])
                            # wid=0.01
                            # tf.add_gaussian(minval+drange*0.5,wid,
                            #                 [0.0,1.0,0.0,1.0])
                            # wid=0.012
                            # tf.add_gaussian(minval+drange*0.1,wid,
                            #                 [0.0,0.0,1.0,1.0])
                            # vol.set_transfer_function(tf)
                            # print(tf)
                        else:
                            tfh=TransferFunctionHelper(ds)
                            tfh.set_field('density')
                            tfh.set_log(False)
                            tfh.set_bounds()
                            tfh.build_transfer_function()
                            tfh.tf.add_layers(3)
                            #tfh.plot('tf.png')
                            vol.set_transfer_function(tfh.tf)
                            print(tfh.tf)
                        
                        if self.yt_created_scene==False:
                            self.yt_create_scene()

                        self.yt_scene.add_source(vol,keyname='vol1')
                            
                        if self.yt_created_camera==False:
                            self.yt_create_camera(ds)

                elif cmd_name=='yt-scatter':

                    int_ptr=ctypes.POINTER(ctypes.c_int)
                    char_ptr=ctypes.POINTER(ctypes.c_char)
                    char_ptr_ptr=ctypes.POINTER(char_ptr)
                    double_ptr=ctypes.POINTER(ctypes.c_double)
                    double_ptr_ptr=ctypes.POINTER(double_ptr)
                    
                    # Set up wrapper for type function
                    type_fn=o2scl_hdf.o2scl_acol_get_type
                    type_fn.argtypes=[ctypes.c_void_p,int_ptr,char_ptr_ptr]
                    
                    # Get current type
                    it=ctypes.c_int(0)
                    type_ptr=char_ptr()
                    type_fn(amp,ctypes.byref(it),ctypes.byref(type_ptr))
                    
                    curr_type=b''
                    for i in range(0,it.value):
                        curr_type=curr_type+type_ptr[i]

                    if curr_type==b'table':
                        self.check_backend()
                        import yt
                        from yt.visualization.volume_rendering.api \
                            import PointSource
                        
                        get_fn=o2scl_hdf.o2scl_acol_get_column
                        get_fn.argtypes=[ctypes.c_void_p,ctypes.c_char_p,
                                         int_ptr,double_ptr_ptr]
                        get_fn.restype=ctypes.c_int
                        
                        colx=ctypes.c_char_p(force_bytes(strlist[ix+1]))
                        idx=ctypes.c_int(0)
                        ptrx=double_ptr()
                        get_ret=get_fn(amp,colx,ctypes.byref(idx),
                                       ctypes.byref(ptrx))
                        if get_ret!=0:
                            print('Failed to get column named "'+
                                  strlist[ix+1]+'".')
                            failed=True
                            
                        coly=ctypes.c_char_p(force_bytes(strlist[ix+2]))
                        idy=ctypes.c_int(0)
                        ptry=double_ptr()
                        get_ret=get_fn(amp,coly,ctypes.byref(idy),
                                       ctypes.byref(ptry))
                        if get_ret!=0:
                            print('Failed to get column named "'+
                                  strlist[ix+3]+'".')
                            failed=True

                        colz=ctypes.c_char_p(force_bytes(strlist[ix+2]))
                        idz=ctypes.c_int(0)
                        ptrz=double_ptr()
                        get_ret=get_fn(amp,colz,ctypes.byref(idz),
                                       ctypes.byref(ptrz))
                        if get_ret!=0:
                            print('Failed to get column named "'+
                                  strlist[ix+3]+'".')
                            failed=True

                        if self.xset==False:
                            self.xlo=ptrx[0]
                            self.xhi=ptrx[0]
                            for i in range(0,idx.value):
                                if ptrx[i]<self.xlo:
                                    self.xlo=ptrx[i]
                                if ptrx[i]>self.xhi:
                                    self.xhi=ptrx[i]
                        if self.yset==False:
                            self.ylo=ptry[0]
                            self.yhi=ptry[0]
                            for i in range(0,idy.value):
                                if ptry[i]<self.ylo:
                                    self.ylo=ptry[i]
                                if ptry[i]>self.yhi:
                                    self.yhi=ptry[i]
                        if self.zset==False:
                            self.zlo=ptrz[0]
                            self.zhi=ptrz[0]
                            for i in range(0,idz.value):
                                if ptrz[i]<self.zlo:
                                    self.zlo=ptrz[i]
                                if ptrz[i]>self.zhi:
                                    self.zhi=ptrz[i]
                        x_range=self.xhi-self.xlo
                        y_range=self.yhi-self.ylo
                        z_range=self.zhi-self.zlo

                        pts=[]
                        cols=[]
                        for i in range(0,idx.value):
                            pts.append([(ptrx[i]-self.xlo)/x_range,
                                        (ptry[i]-self.ylo)/y_range,
                                        (ptrz[i]-self.zlo)/z_range])
                            cols.append([1,1,1,1])
                        pts2=numpy.array(pts)
                        cols2=numpy.array(cols)

                        ps=PointSource(pts2,colors=cols2,radii=3)

                        if self.yt_created_scene==False:
                            self.yt_create_scene()

                        print('o2graph:yt-scatter: Adding volume source.')
                        self.yt_scene.add_source(ps,keyname='o2graph_point')
                        
                        if self.yt_created_camera==False:
                            self.yt_create_camera(ps)
                            
                elif cmd_name=='yt-source-list':

                    icnt=0
                    for key, value in self.yt_scene.sources.items():
                        print('yt-source-list',icnt,key,type(value))
                        icnt=icnt+1
                    
                elif cmd_name=='yt-render':

                    if self.yt_axis==True:
                        self.yt_plot_axis()

                    # AWS 10/14/19 the call to save() below does
                    # the render() so I don't think I need this
                    #self.yt_scene.render()

                    fname=strlist[ix+1]
                    fname2=''
                    if ix_next-ix>=3:
                        fname2=strlist[ix+2]
                    if self.yt_path=='':
                        print('o2graph:yt-render: Calling yt_scene.save().')
                        self.yt_scene.save(fname,sigma_clip=1.0)
                    else:
                        path_arr=self.yt_path.split(' ')
                        n_frames=int(path_arr[0])
                        if fname2=='':
                            fname2='test.mp4'
                        asterisk=fname.find('*')
                        prefix=fname[0:asterisk]
                        suffix=fname[asterisk+1:len(fname)]
                        print('o2graph:yt-render: fname,prefix,suffix:',
                              fname,prefix,suffix)
                        for i in range(0,80):
                            if i+1<10:
                                fname2=prefix+'0'+str(i+1)+suffix
                            else:
                                fname2=prefix+str(i+1)+suffix
                            self.yt_scene.save(fname2,sigma_clip=1.0)
                            self.yt_camera.yaw(numpy.pi/40.0)
                        cmd=('ffmpeg -r 10 -f image2 -i '+
                                  prefix+'%02d'+suffix+' -vcodec libx264 '+
                                  '-crf 25 -pix_fmt yuv420p '+fname2)
                        print('ffmpeg command:',cmd)
                        os.system(cmd)

                elif cmd_name=='yt-tf':

                    if strlist[ix+1]=='new':
                        import yt
                        print('o2graph:yt-tf: New transfer function.')
                        print('o2graph:yt-tf: min:',strlist[ix+2],
                              'max:',strlist[ix+3])
                        self.yt_tf=yt.ColorTransferFunction((float(strlist[ix+2]),
                                                             float(strlist[ix+3])),
                                                            grey_opacity=False)
                    elif strlist[ix+1]=='gauss':
                        print('o2graph:yt-tf: Adding Gaussian to',
                              'transfer function.')
                        print('o2graph:yt-tf: location:',strlist[ix+2],
                              'width:',strlist[ix+3])
                        print('o2graph:yt-tf: r,g,b,a:',
                              strlist[ix+4],strlist[ix+5],
                              strlist[ix+6],strlist[ix+7])
                        self.yt_tf.add_gaussian(float(strlist[ix+2]),
                                                float(strlist[ix+3]),
                                                [float(strlist[ix+4]),
                                                 float(strlist[ix+5]),
                                                 float(strlist[ix+6]),
                                                 float(strlist[ix+7])])

                elif cmd_name=='help' or cmd_name=='h':
                    
                    if self.verbose>2:
                        print('Process help.')

                    curr_type=''
                    cmd=''

                    redirected=False
                    if sys.stdout.isatty()==False:
                        redirected=True
                    
                    str_line=''
                    if redirected:
                        for jj in range(0,78):
                            str_line+='-'
                    else:
                        str_line=str_line+chr(27)+'(0'
                        for jj in range(0,78):
                            str_line+='q'
                        str_line=str_line+chr(27)+'(B'
                        
                    # If only a command is specified
                    if (ix_next-ix)==2:

                        # Get current type
                        int_ptr=ctypes.POINTER(ctypes.c_int)
                        char_ptr=ctypes.POINTER(ctypes.c_char)
                        char_ptr_ptr=ctypes.POINTER(char_ptr)

                        # Set up wrapper for type function
                        type_fn=o2scl_hdf.o2scl_acol_get_type
                        type_fn.argtypes=[ctypes.c_void_p,int_ptr,
                                          char_ptr_ptr]

                        # Get current type
                        it=ctypes.c_int(0)
                        type_ptr=char_ptr()
                        type_fn(amp,ctypes.byref(it),ctypes.byref(type_ptr))
                
                        curr_type=b''
                        for i in range(0,it.value):
                            curr_type=curr_type+type_ptr[i]
                            
                        cmd=strlist[ix+1]

                    elif (ix_next-ix)==3:
                        # If both a type and command are specified
                        
                        curr_type=strlist[ix+1]
                        cmd=strlist[ix+2]

                    # See if we matched an o2graph command
                    match=False
                    
                    # Handle the case of an o2graph command from the
                    # base list
                    for line in base_list:
                        if cmd==line[0]:
                            match=True
                            print('Usage: '+cmd+' '+line[2]+'\n\n'+
                                  line[1]+'\n')
                            tempx_arr=line[3].split('\n')
                            for j in range(0,len(tempx_arr)):
                                #print('here.'+tempx_arr[j]+'.')
                                if len(tempx_arr[j])<79:
                                    print(tempx_arr[j])
                                else:
                                    str_list=textwrap.wrap(tempx_arr[j],79)
                                    for i in range (0,len(str_list)):
                                        print(str_list[i])
                                
                    # Handle the case of an o2graph command from the
                    # extra list
                    for line in extra_list:
                        if ((curr_type==line[0] or
                             curr_type==force_bytes(line[0])) and
                            cmd==line[1]):
                            match=True
                            print('Usage: '+cmd+' '+line[3]+'\n\n'+
                                  line[2]+'\n')
                            str_list=textwrap.wrap(line[4],79)
                            for i in range (0,len(str_list)):
                                print(str_list[i])

                    finished=False
                    if (cmd=='cmaps_list') and (ix_next-ix)==2:
                        print('Matplotlib colormaps:')
                        print(str_line)
                        for category, cmap_list in cmaps:
                            list2=''
                            for name in cmap_list:
                                list2+=name+' '
                            str_list=textwrap.wrap(category+': '+list2,79)
                            for i in range (0,len(str_list)):
                                print(str_list[i])
                            print(' ')
                        print('Remember that colormaps can all be',
                              'reversed by using a "_r" suffix.')
                        finished=True

                    if (cmd=='cmaps' or cmd=='cmap') and (ix_next-ix)==2:

                        if self.new_cmaps_defined==False:
                            self.new_cmaps()

                        print('Generating colormap summary figure.')
                        
                        # An internal implementation of
                        # https://matplotlib.org/3.1.0/gallery/
                        # color/colormap_reference.html
                        
                        self.left_margin=0.01
                        self.right_margin=0.01
                        self.top_margin=0.01
                        self.bottom_margin=0.01
                        gradient=numpy.linspace(0,1,256)
                        gradient=numpy.vstack((gradient,gradient))
                        
                        nrows=0
                        for category, cmap_list in cmaps:
                            for name in cmap_list:
                                nrows=nrows+1
                        for category, cmap_list in new_cmaps:
                            for name in cmap_list:
                                nrows=nrows+1
                        ncols=3
                        while nrows%ncols!=0:
                            nrows=nrows+1
                        nrows=int((nrows)/ncols)

                        # Manually create figure and axes 
                        fig_x=7.0
                        fig_y=0.95*(0.35+0.15+(nrows+(nrows-1)*0.1)*0.22)
                        (self.fig,self.axes)=plot.subplots(nrows=nrows,
                                                           ncols=ncols,
                                                           figsize=(fig_x,
                                                                    fig_y))
                        self.fig.subplots_adjust(top=1.0-0.35/fig_y,
                                                 bottom=0.15/fig_y,
                                                 left=0.01,right=0.99,
                                                 wspace=0.01)
                        plot.rc('text',usetex=True)
                        plot.rc('font',family='serif')

                        for i in range(0,nrows):
                            for j in range(0,ncols):
                                self.axes[i][j].set_axis_off()
                        
                        row_ctr=0
                        col_ctr=0
                        for category, cmap_list in cmaps:
                            for name in cmap_list:
                                name2=name.replace('_','\_')
                                ax=self.axes[row_ctr][col_ctr]
                                ax.imshow(gradient,aspect='auto',
                                                 cmap=plot.get_cmap(name))
                                r=patches.Rectangle((0.32,0.1),0.36,0.8,0,
                                                    fc=(1,1,1,0.7),lw=0,
                                                    fill=True,
                                                    transform=ax.transAxes)
                                ax.add_patch(r)
                                ax.text(0.5,0.45,name2,
                                                    va='center',ha='center',
                                                    fontsize=8,color=(0,0,0),
                                                    transform=ax.transAxes)
                                row_ctr=row_ctr+1
                                if row_ctr>=nrows:
                                    row_ctr=0
                                    col_ctr=col_ctr+1
                        for category, cmap_list in new_cmaps:
                            for name in cmap_list:
                                name2=name.replace('_','\_')
                                ax=self.axes[row_ctr][col_ctr]
                                ax.imshow(gradient,aspect='auto',
                                                 cmap=plot.get_cmap(name))
                                r=patches.Rectangle((0.32,0.1),0.36,0.8,0,
                                                    fc=(1,1,1,0.7),lw=0,
                                                    fill=True,
                                                    transform=ax.transAxes)
                                ax.add_patch(r)
                                ax.text(0.5,0.45,name2,
                                        va='center',ha='center',
                                        fontsize=8,color=(0,0,0),
                                        transform=ax.transAxes)
                                row_ctr=row_ctr+1
                                if row_ctr>=nrows:
                                    row_ctr=0
                                    col_ctr=col_ctr+1

                        ax=self.axes[0][0]
                        ax.text(1.5,1.7,
                                (r'$ \mathrm{O}_2\mathrm{sc'+
                                 'lpy~colormap~reference} $'),
                                ha='center',va='center',fontsize=16,
                                transform=ax.transAxes)
                        plot.savefig('o2graph_cmaps.png')
                        print('Created file o2graph_cmaps.png.')
                        print('Remember that colormaps can all be',
                              'reversed by using a "_r" suffix.')
                        import matplotlib
                        if (matplotlib.get_backend()!='Agg' and 
                            matplotlib.get_backend()!='agg'):
                            plot.show()
                        finished=True

                    if (cmd=='colors') and (ix_next-ix)==2:
                        from matplotlib import colors as mc

                        colors=dict(**mc.CSS4_COLORS)
                        by_hsv=sorted((tuple(mc.rgb_to_hsv(mc.to_rgba(color)[:3])),name)
                                        for name, color in colors.items())
                        sorted_names=[name for hsv, name in by_hsv]
                        n=len(sorted_names)
                        ncols=4
                        nrows=n//ncols
                        plot.rc('text',usetex=True)
                        plot.rc('font',family='serif')
                        self.fig,self.axes=plot.subplots(figsize=(8,6.4))
                        # Get height and width
                        X,Y=self.fig.get_dpi()*self.fig.get_size_inches()
                        h=Y/(nrows+1)
                        w=X/ncols

                        ax=self.axes
                        for i, name in enumerate(sorted_names):
                            row=i%nrows
                            col=i//nrows
                            y=Y-(row*h)-h
                            xi_line=w*(col+0.05)
                            xf_line=w*(col+0.25)
                            xi_text=w*(col+0.3)
                            ax.text(xi_text,y,name,fontsize=(h*0.6),
                                    ha='left',va='center')

                            ax.hlines(y+h*0.1,xi_line,xf_line,
                                      color=colors[name],linewidth=(h*0.8))

                            ax.set_xlim(0,X)
                            ax.set_ylim(0,Y)
                            ax.set_axis_off()
                            
                            self.fig.subplots_adjust(left=0,right=1,
                                                     top=1,bottom=0,
                                                     hspace=0,wspace=0)
                        plot.savefig('o2graph_colors.png')
                        print('Created file o2graph_colors.png.')
                        import matplotlib
                        if (matplotlib.get_backend()!='Agg' and 
                            matplotlib.get_backend()!='agg'):
                            plot.show()
                        finished=True
                        
                    if len(strlist)>ix+1 and strlist[ix+1]=='colors2':
                        from matplotlib import colors as mc

                        colors=dict(**mc.CSS4_COLORS,**mc.XKCD_COLORS)
                        by_hsv=sorted((tuple(mc.rgb_to_hsv(mc.to_rgba(color)[:3])),name)
                                        for name, color in colors.items())
                        sorted_names=[(hsv, name) for hsv, name in by_hsv]
                        selected=[]
                        if (ix_next-ix)==3 and strlist[ix+2]=='greys':
                            for i in range(0,len(sorted_names)):
                                if (sorted_names[i][0][1]<0.2):
                                    selected.append((sorted_names[i][0][0],
                                                     sorted_names[i][0][1],
                                                     sorted_names[i][0][2],
                                                     sorted_names[i][1]))
                        elif (ix_next-ix)==3 and strlist[ix+2]=='reds':
                            for i in range(0,len(sorted_names)):
                                if (sorted_names[i][0][0]>0.0 and
                                    sorted_names[i][0][0]<0.05 and
                                    sorted_names[i][0][1]>0.2):
                                    selected.append((sorted_names[i][0][0],
                                                     sorted_names[i][0][1],
                                                     sorted_names[i][0][2],
                                                     sorted_names[i][1]))
                        elif (ix_next-ix)==3 and strlist[ix+2]=='oranges':
                            for i in range(0,len(sorted_names)):
                                if (sorted_names[i][0][0]>0.05 and
                                    sorted_names[i][0][0]<0.105 and
                                    sorted_names[i][0][1]>0.2):
                                    selected.append((sorted_names[i][0][0],
                                                     sorted_names[i][0][1],
                                                     sorted_names[i][0][2],
                                                     sorted_names[i][1]))
                        elif (ix_next-ix)==3 and strlist[ix+2]=='yellows':
                            for i in range(0,len(sorted_names)):
                                if (sorted_names[i][0][0]>0.105 and
                                    sorted_names[i][0][0]<0.17 and
                                    sorted_names[i][0][1]>0.2):
                                    selected.append((sorted_names[i][0][0],
                                                     sorted_names[i][0][1],
                                                     sorted_names[i][0][2],
                                                     sorted_names[i][1]))
                        elif (ix_next-ix)==3 and strlist[ix+2]=='greens':
                            for i in range(0,len(sorted_names)):
                                if (sorted_names[i][0][0]>0.17 and
                                    sorted_names[i][0][0]<0.25 and
                                    sorted_names[i][0][1]>0.2):
                                    selected.append((sorted_names[i][0][0],
                                                     sorted_names[i][0][1],
                                                     sorted_names[i][0][2],
                                                     sorted_names[i][1]))
                        elif (ix_next-ix)==3 and strlist[ix+2]=='blues':
                            for i in range(0,len(sorted_names)):
                                if (sorted_names[i][0][0]>0.0 and
                                    sorted_names[i][0][0]<0.05 and
                                    sorted_names[i][0][1]>0.2):
                                    selected.append((sorted_names[i][0][0],
                                                     sorted_names[i][0][1],
                                                     sorted_names[i][0][2],
                                                     sorted_names[i][1]))
                        elif (ix_next-ix)==3 and strlist[ix+2]=='purples':
                            for i in range(0,len(sorted_names)):
                                if (sorted_names[i][0][0]>0.0 and
                                    sorted_names[i][0][0]<0.05 and
                                    sorted_names[i][0][1]>0.2):
                                    selected.append((sorted_names[i][0][0],
                                                     sorted_names[i][0][1],
                                                     sorted_names[i][0][2],
                                                     sorted_names[i][1]))
                        elif (ix_next-ix)==3 and strlist[ix+2]=='pinks':
                            for i in range(0,len(sorted_names)):
                                if (sorted_names[i][0][0]>0.0 and
                                    sorted_names[i][0][0]<0.05 and
                                    sorted_names[i][0][1]>0.2):
                                    selected.append((sorted_names[i][0][0],
                                                     sorted_names[i][0][1],
                                                     sorted_names[i][0][2],
                                                     sorted_names[i][1]))
                        else:
                            print('Hue          Saturation',
                                  '  Value        name')
                            for i in range(0,len(sorted_names)):
                                print('%7.6e %7.6e %7.6e %s' %
                                      (sorted_names[i][0][0],
                                       sorted_names[i][0][1],
                                       sorted_names[i][0][2],
                                       sorted_names[i][1]))
                                
                        if len(selected)>0:
                            n=len(selected)
                            ncols=4
                            nrows=n//ncols
                            plot.rc('text',usetex=True)
                            plot.rc('font',family='serif')
                            self.fig,self.axes=plot.subplots(figsize=(8,6.4))
                            # Get height and width
                            X,Y=self.fig.get_dpi()*self.fig.get_size_inches()
                            h=Y/(nrows+1)
                            w=X/ncols
    
                            ax=self.axes
                            for i in range(0,n):
                                row=i%nrows
                                col=i//nrows
                                y=Y-(row*h)-h
                                xi_line=w*(col+0.05)
                                xf_line=w*(col+0.25)
                                xi_text=w*(col+0.3)
                                ax.text(xi_text,y,
                                        selected[i][3]+str(selected[i][0]),
                                        fontsize=(h*0.2),
                                        ha='left',va='center')
    
                                ax.hlines(y+h*0.1,xi_line,xf_line,
                                          color=selected[i][3],
                                          linewidth=(h*0.8))
    
                                ax.set_xlim(0,X)
                                ax.set_ylim(0,Y)
                                ax.set_axis_off()
                                
                                self.fig.subplots_adjust(left=0,right=1,
                                                         top=1,bottom=0,
                                                         hspace=0,wspace=0)
                            plot.savefig('o2graph_colors2.png')
                            print('Created file o2graph_colors2.png.')
                            import matplotlib
                            if (matplotlib.get_backend()!='Agg' and 
                                matplotlib.get_backend()!='agg'):
                                plot.show()
                            
                        finished=True
                        
                    if (cmd=='color-list') and (ix_next-ix)==2:
                        from matplotlib import colors as mcolors
                        print('Matplotlib colors:')
                        print(str_line)
                        base_dict=dict(mcolors.BASE_COLORS)
                        css4_dict=dict(**mcolors.CSS4_COLORS)
                        print(len(base_dict),'base colors:')
                        outs=''
                        ctr=0
                        for col in base_dict:
                            outs=outs+(col+' '+str(base_dict[col])).ljust(20)
                            if ctr%4==3:
                                outs=outs+'\n'
                            ctr=ctr+1
                        print(outs)
                        print(len(css4_dict),'CSS4 colors:')
                        outs=''
                        ctr=0
                        for col in css4_dict:
                            if ctr%3==0:
                                outs=outs+(col+' '+
                                           str(css4_dict[col])).ljust(26)
                            elif ctr%3==1:
                                outs=outs+(col+' '+
                                           str(css4_dict[col])).ljust(28)
                            else:
                                outs=outs+(col+' '+
                                           str(css4_dict[col])).ljust(26)
                                outs=outs+'\n'
                            ctr=ctr+1
                        print(outs)
                        print(' ')
                        outs=('O2graph also supports the (r,g,b) format '+
                              'the HTML format, and the XKCD colors. '+
                              'For (r,g,b) colors, '+
                              'the r, g, and b numbers should be from '+
                              '0.0 to 1.0. The HTML format is #RRGGBB '+
                              'where RR, GG, and BB are two-digit '+
                              'hexadecimal values.')
                        str_list=textwrap.wrap(outs,79)
                        for i in range (0,len(str_list)):
                            print(str_list[i])
                        finished=True
                        
                    if (cmd=='xkcd-color-list') and (ix_next-ix)==2:
                        from matplotlib import colors as mcolors
                        xkcd_dict=dict(**mcolors.XKCD_COLORS)
                        print('XKCD colors:')
                        print(str_line)
                        # These are commented out for now because
                        # o2graph has a hard time with spaces in
                        # color names
                        print(len(xkcd_dict),'XKCD colors:')
                        outs=''
                        ctr=0
                        for col in xkcd_dict:
                            if ctr%2==0:
                                outs=outs+(col+' '+
                                           str(xkcd_dict[col])).ljust(40)
                            else:
                                outs=outs+(col+' '+
                                           str(xkcd_dict[col])).ljust(39)
                                outs=outs+'\n'
                            ctr=ctr+1
                        print(outs)
                        finished=True

                    if (cmd=='marker-list') and (ix_next-ix)==2:
                        print('Matplotlib markers supported by O2graph:')
                        print(str_line)
                        outs='. point'.ljust(20)
                        outs=outs+', pixel'.ljust(20)
                        outs=outs+'o circle'.ljust(20)
                        outs=outs+'v triangle_down'.ljust(20)+'\n'
                        outs=outs+'^ triangle_up'.ljust(20)
                        outs=outs+'< triangle_left'.ljust(20)
                        outs=outs+'> triangle_right'.ljust(20)
                        outs=outs+'1 tri_down'.ljust(20)+'\n'
                        outs=outs+'2 tri_up'.ljust(20)
                        outs=outs+'3 tri_left'.ljust(20)
                        outs=outs+'4 tri_right'.ljust(20)
                        outs=outs+'8 octagon'.ljust(20)+'\n'
                        outs=outs+'s square'.ljust(20)
                        outs=outs+'p pentagon'.ljust(20)
                        outs=outs+'P plus (filled)'.ljust(20)
                        outs=outs+'* star'.ljust(20)+'\n'
                        outs=outs+'h hexagon1'.ljust(20)
                        outs=outs+'H hexagon2'.ljust(20)
                        outs=outs+'+ plus'.ljust(20)
                        outs=outs+'x x'.ljust(20)+'\n'
                        outs=outs+'X x (filled)'.ljust(20)
                        outs=outs+'D diamond'.ljust(20)
                        outs=outs+'d thin_diamond'.ljust(20)
                        outs=outs+'| vline'.ljust(20)+'\n'
                        outs=outs+'_ hline'.ljust(20)
                        outs=outs+'$...$ mathtext string'.ljust(20)
                        print(outs)
                        finished=True

                    if (cmd=='markers') and (ix_next-ix)==2:
                        mlist=[['.',"'.'",'point'],
                               [',',"','",'pixel'],
                               ['o',"'o'",'circle'],
                               ['v',"'v'",'down triangle'],
                               ['^',"'^'",'up triangle'],
                               ['<',"'<'",'left triangle'],
                               ['>',"'>'",'right triangle'],
                               ['1',"'1'",'down tri'],
                               ['2',"'2'",'up tri'],
                               ['3',"'3'",'left tri'],
                               ['4',"'4'",'right tri'],
                               ['8',"'8'",'octagon'],
                               ['s',"'s'",'square'],
                               ['p',"'p'",'pentagon'],
                               ['P',"'P'",'plus (filled)'],
                               ['*',"'*'",'star'],
                               ['h',"'h'",'hexagon 1'],
                               ['H',"'H'",'hexagon 2'],
                               ['+',"'+'",'plus'],
                               ['x',"'x'",'x'],
                               ['X',"'X'",'filled x'],
                               ['D',"'D'",'diamond'],
                               ['d',"'d'",'thin diamond'],
                               ['|',"'|'",'vertical line'],
                               ['_',"'_'",'horizontal line'],
                               [0,"0",'left tick'],
                               [1,"1",'right tick'],
                               [2,"2",'up tick'],
                               [3,"3",'down tick'],
                               [4,"4",'left caret'],
                               [5,"5",'right caret'],
                               [6,"6",'up caret'],
                               [7,"7",'down caret'],
                               [8,"8",'left shifted caret'],
                               [9,"9",'right shifted caret'],
                               [10,"10",'up shifted caret'],
                               [11,"11",'down shifted caret'],
                               ['$x^2$',"\$x^2\$",'math example']]
                        nmark=len(mlist)
                        ncols=2
                        nrows=(nmark+(nmark%2))/ncols
                        self.xlo=0
                        self.xhi=1
                        self.xset=True
                        self.fig_dict=('left_margin=0.01,top_margin=0.01,'+
                                       'right_margin=0.01,'+
                                       'bottom_margin=0.01,'+
                                       'fontsize=10,ticks_in=False,'+
                                       'rt_ticks=False')
                        self.canvas()
                        self.canvas_flag=True
                        self.axes.set_axis_off()
                        row_ctr=0
                        col_ctr=0
                        for entry in mlist:
                            if row_ctr>2:
                                plot.rc('text',usetex=False)
                                self.point(str((col_ctr+0.1)/(ncols)),
                                           str((nrows-row_ctr)/(nrows+1)),
                                           marker=entry[0],color='black',
                                           markersize=10)
                                self.text(str((col_ctr+0.25)/(ncols)),
                                          str((nrows-row_ctr)/(nrows+1)),
                                          entry[1],family='monospace',
                                          va='center',ha='center')
                                plot.rc('text',usetex=True)
                                self.text(str((col_ctr+0.37)/(ncols)),
                                          str((nrows-row_ctr)/(nrows+1)),
                                          entry[2].replace('_','\_'),
                                          va='center',ha='left')
                            row_ctr=row_ctr+1
                            if row_ctr>=nrows:
                                row_ctr=0
                                col_ctr=col_ctr+1
                        plot.savefig('o2graph_markers.png')
                        import matplotlib
                        if (matplotlib.get_backend()!='Agg' and 
                            matplotlib.get_backend()!='agg'):
                            plot.show()
                        finished=True
                        
                    # Handle the case of an acol command 
                    if match==False and finished==False:
                        self.gen(o2scl_hdf,amp,cmd_name,
                                 strlist[ix+1:ix_next])

                    # If the user specified 'help set', then print
                    # the o2graph parameter documentation
                    if (cmd=='set' or cmd=='get') and (ix_next-ix)==2:
                        self.print_param_docs()

                    # If no arguments were given, then give a list of
                    # o2graph commands in addition to acol commands
                    if (ix_next-ix)==1:
                        print(str_line)
                        print('\nO2graph command-line options:\n')
                        for line in base_list:
                            strt='  -'+line[0]
                            while len(strt)<18:
                                strt=strt+' '
                            strt+=line[1]
                            print(strt)
                        print('\n'+str_line)
                        print('O2graph type-specific commands:\n')
                        extra_types.sort()
                        for typename in extra_types:
                            strt=typename+': '
                            first=True
                            for line in extra_list:
                                if line[0]==typename:
                                    if first==True:
                                        strt+=line[1]
                                        first=False
                                    else:
                                        strt+=', '+line[1]
                            str_list=textwrap.wrap(strt,77)
                            for i in range (0,len(str_list)):
                                if i==0:
                                    print(str_list[i])
                                else:
                                    print(' ',str_list[i])
                        print('\n'+str_line)
                        print('Additional o2graph help topics:',
                              'markers, cmaps, colors')

                elif cmd_name=='version':
                    
                    print('o2graph: A data table plotting and',
                          'processing program for O2scl.')
                    print(' Version '+version+'.')

                elif cmd_name=='plot':
                    
                    if self.verbose>2:
                        print('Process plot.')

                    self.plot(o2scl_hdf,amp,strlist[ix+1:ix_next])

                elif cmd_name=='rplot':
                    
                    if self.verbose>2:
                        print('Process rplot.')

                    self.rplot(o2scl_hdf,amp,strlist[ix+1:ix_next])

                elif cmd_name=='scatter':
                    
                    if self.verbose>2:
                        print('Process scatter.')

                    self.scatter(o2scl_hdf,amp,strlist[ix+1:ix_next])

                elif cmd_name=='histplot':
                    
                    if self.verbose>2:
                        print('Process histplot.')

                    self.histplot(o2scl_hdf,amp,strlist[ix+1:ix_next])

                elif cmd_name=='errorbar':
                    
                    if self.verbose>2:
                        print('Process errorbar.')

                    self.errorbar(o2scl_hdf,amp,strlist[ix+1:ix_next])

                elif cmd_name=='hist2dplot':
                    
                    if self.verbose>2:
                        print('Process hist2dplot.')
                        
                    self.hist2dplot(o2scl_hdf,amp,strlist[ix+1:ix_next])
                            
                elif cmd_name=='den-plot':
                    
                    if self.verbose>2:
                        print('Process den-plot.')

                    self.den_plot(o2scl_hdf,amp,strlist[ix+1:ix_next])
                
                elif cmd_name=='plot1':
                    
                    if self.verbose>2:
                        print('Process plot1.')
                        
                    self.plot1(o2scl_hdf,amp,strlist[ix+1:ix_next])
                            
                elif cmd_name=='plotv':
                    
                    if self.verbose>2:
                        print('Process plotv.')
                        
                    if ix_next-ix<2:
                        print('Not enough parameters for plotv option.')
                    else:
                        self.plotv(o2scl_hdf,amp,strlist[ix+1:ix_next])
                                                    
                elif cmd_name=='text':
                    
                    if self.verbose>2:
                        print('Process text.')
                        
                    if ix_next-ix<4:
                        print('Not enough parameters for text option.')
                    elif ix_next-ix<5:
                        self.text(strlist[ix+1],strlist[ix+2],strlist[ix+3])
                    else:
                        self.text(strlist[ix+1],strlist[ix+2],strlist[ix+3],
                                  **string_to_dict(strlist[ix+4]))
                        
                elif cmd_name=='ttext':
                    
                    if self.verbose>2:
                        print('Process ttext.')
                        
                    if ix_next-ix<4:
                        print('Not enough parameters for ttext option.')
                    elif ix_next-ix<5:
                        self.ttext(strlist[ix+1],strlist[ix+2],strlist[ix+3])
                    else:
                        self.ttext(strlist[ix+1],strlist[ix+2],strlist[ix+3],
                                   **string_to_dict(strlist[ix+4]))
                        
                elif cmd_name=='xlimits':
                    
                    if self.verbose>2:
                        print('Process xlimits.')
                        
                    if ix_next-ix<3:
                        print('Not enough parameters for xlimits option.')
                    else:
                        self.xlimits(float(strlist[ix+1]),float(strlist[ix+2]))
                        
                elif cmd_name=='ylimits':
                    
                    if self.verbose>2:
                        print('Process ylimits.')
                        
                    if ix_next-ix<3:
                        print('Not enough parameters for ylimits option.')
                    else:
                        self.ylimits(float(strlist[ix+1]),float(strlist[ix+2]))
                        
                elif cmd_name=='save':
                    if self.verbose>2:
                        
                        print('Process save.')
                    if ix_next-ix<2:
                        print('Not enough parameters for save option.')
                    else:
                        plot.savefig(strlist[ix+1])
                        
                elif cmd_name=='subplots':
                    
                    if self.verbose>2:
                        print('Process subplots.')
                        
                    if ix_next-ix<2:
                        print('Not enough parameters for subplots option.')
                    elif ix_next-ix<3:
                        self.subplots(int(strlist[ix+1]))
                    elif ix_next-ix<4:
                        self.subplots(int(strlist[ix+1]),int(strlist[ix+2]))
                    else:
                        self.subplots(int(strlist[ix+1]),int(strlist[ix+2]),
                                      **string_to_dict(strlist[ix+3]))
                        
                elif cmd_name=='selax':
                    
                    if self.verbose>2:
                        print('Process selax.')
                        
                    if ix_next-ix<2:
                        print('Not enough parameters for selax option.')
                    else:
                        self.selax(int(strlist[ix+1]))
                        
                elif cmd_name=='addcbar':
                    
                    if self.verbose>5:
                        print('Process addcbar.')
                        
                    if ix_next-ix<5:
                        print('Not enough parameters for selax option.')
                    elif ix_next-ix<6:
                        self.addcbar(float(strlist[ix+1]),
                                     float(strlist[ix+2]),
                                     float(strlist[ix+3]),
                                     float(strlist[ix+4]))
                    else:
                        self.addcbar(float(strlist[ix+1]),
                                     float(strlist[ix+2]),
                                     float(strlist[ix+3]),
                                     float(strlist[ix+4]),
                                     **string_to_dict(strlist[ix+5]))
                        
                elif cmd_name=='subadj':
                    
                    if self.verbose>2:
                        print('Process subadj.')

                    if ix_next-ix<2:
                        print('Not enough parameters for subadj option.')
                    else:
                        plot.subplots_adjust(**string_to_dict(strlist[ix+1]))
                        
                elif cmd_name=='xtitle':

                    if self.verbose>2:
                        print('Process xtitle.')

                    if ix_next-ix<2:
                        print('Not enough parameters for xtitle option.')
                    else:
                        self.xtitle(strlist[ix+1])
                        
                elif cmd_name=='ytitle':
                    
                    if self.verbose>2:
                        print('Process ytitle.')

                    if ix_next-ix<2:
                        print('Not enough parameters for ytitle option.')
                    else:
                        self.ytitle(strlist[ix+1])
                        
                elif cmd_name=='ztitle':
                    
                    if self.verbose>2:
                        print('Process ztitle.')

                    if ix_next-ix<2:
                        print('Not enough parameters for ztitle option.')
                    else:
                        self.ztitle(strlist[ix+1])
                        
                elif cmd_name=='line':
                    
                    if self.verbose>2:
                        print('Process line.')
                        
                    if ix_next-ix<5:
                        print('Not enough parameters for line option.')
                    elif ix_next-ix<6:
                        self.line(strlist[ix+1],strlist[ix+2],
                                  strlist[ix+3],strlist[ix+4])
                    else:
                        self.line(strlist[ix+1],strlist[ix+2],
                                  strlist[ix+3],strlist[ix+4],
                                  **string_to_dict(strlist[ix+5]))
                        
                elif cmd_name=='textbox':
                    
                    if self.verbose>2:
                        print('Process textbox.')
                        
                    if ix_next-ix<5:
                        print('Not enough parameters for textbox option.')
                    elif ix_next-ix<6:
                        self.textbox(strlist[ix+1],strlist[ix+2],
                                  strlist[ix+3],strlist[ix+4])
                    else:
                        self.textbox(strlist[ix+1],strlist[ix+2],
                                     strlist[ix+3],strlist[ix+4],
                                     **string_to_dict(strlist[ix+5]))
                        
                elif cmd_name=='arrow':
                    
                    if self.verbose>2:
                        print('Process arrow.')
                        
                    if ix_next-ix<6:
                        print('Not enough parameters for arrow option.')
                    elif ix_next-ix<7:
                        self.arrow(strlist[ix+1],strlist[ix+2],
                                   strlist[ix+3],strlist[ix+4],
                                   strlist[ix+5])
                    else:
                        self.arrow(strlist[ix+1],strlist[ix+2],
                                   strlist[ix+3],strlist[ix+4],
                                   strlist[ix+5],
                                   **string_to_dict(strlist[ix+6]))
                        
                elif cmd_name=='point':
                    
                    if self.verbose>2:
                        print('Process point.')
                        
                    if ix_next-ix<3:
                        print('Not enough parameters for point option.')
                    elif ix_next-ix<4:
                        self.point(strlist[ix+1],strlist[ix+2])
                    else:
                        self.point(strlist[ix+1],strlist[ix+2],
                                   **string_to_dict(strlist[ix+3]))
                        
                elif cmd_name=='python':
                    
                    if self.verbose>2:
                        print('Process python.')

                    print("The o2graph_plotter() object is named 'self'.")
                    print("Use 'import o2sclpy' and 'help(o2sclpy)' +"
                          "for more help on o2sclpy "+
                          "classes and functions.")
                    code.interact(local=locals())
                    
                elif cmd_name=='eval':
                    
                    if self.verbose>2:
                        print('Process eval.')

                    eval(strlist[ix+1],None,locals())
                    
                elif cmd_name=='rect':
                    
                    if self.verbose>2:
                        print('Process rect.')
                        
                    if ix_next-ix<6:
                        print('Not enough parameters for rect option.')
                    elif ix_next-ix<7:
                        self.rect(strlist[ix+1],strlist[ix+2],
                                  strlist[ix+3],strlist[ix+4],
                                  strlist[ix+5])
                    else:
                        self.rect(strlist[ix+1],strlist[ix+2],
                                  strlist[ix+3],strlist[ix+4],
                                  strlist[ix+5],
                                  **string_to_dict(strlist[ix+6]))
                        
                elif cmd_name=='move-labels':
                    if self.verbose>2:
                        print('Process move-labels.')
                    self.move_labels()
                elif cmd_name=='show':
                    if self.verbose>2:
                        print('Process show.')
                    self.show()
                elif cmd_name=='move-labels':
                    if self.verbose>2:
                        print('Process move-labels.')
                    self.move_labels()
                elif cmd_name=='canvas':
                    if self.verbose>2:
                        print('Process canvas.')
                    self.canvas()
                elif cmd_name=='clf':
                    if self.verbose>2:
                        print('Process clf.')
                    plot.clf()
                    self.canvas_flag=False
                elif cmd_name=='backend':
                    if self.verbose>2:
                        print('Process backend in __init__.py.')
                elif cmd_name=='new-cmaps':
                    if self.verbose>2:
                        print('Process reds2.')
                    self.new_cmaps()
                else:
                    if self.verbose>2:
                        print('Process acol command '+cmd_name+'.')
                    self.gen(o2scl_hdf,amp,cmd_name,strlist[ix+1:ix_next])
                    
                # Increment to the next option
                ix=ix_next
                
            if self.verbose>2:
                print('Going to next.')
                
        # End of function parse_string_list()
        return
    <|MERGE_RESOLUTION|>--- conflicted
+++ resolved
@@ -1,7 +1,3 @@
-<<<<<<< HEAD
-import math
-import os
-=======
 #  -------------------------------------------------------------------
 #  
 #  Copyright (C) 2006-2019, Andrew W. Steiner
@@ -24,7 +20,8 @@
 #  -------------------------------------------------------------------
 #
 
->>>>>>> 5518b577
+import math
+import os
 import sys
 import ctypes
 import numpy
