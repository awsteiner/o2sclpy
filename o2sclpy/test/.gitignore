--- conflicted
+++ resolved
@@ -1,9 +1,5 @@
-<<<<<<< HEAD
+*.pt
+*.keras
 *.o2
 *.pt
 *.keras
-=======
-*.pt
-*.keras
-*.o2
->>>>>>> 7880820d
