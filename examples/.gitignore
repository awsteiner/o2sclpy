--- conflicted
+++ resolved
@@ -1,13 +1,4 @@
 temp.scr
 *.o2
-
-
-
 yt_tg_multvol.mp4
-
-<<<<<<< HEAD
-nucmass_nn.kerase
-
-=======
->>>>>>> 7880820d
 nucmass_nn.keras